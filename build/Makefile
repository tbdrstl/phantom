--- conflicted
+++ resolved
@@ -87,7 +87,7 @@
 # -DNONIDEALMHD         ! non-ideal magnetic fields including ionisation; uses NICIL
 # -DPHOTO               ! turn on the photoevaporation
 # -DLIGHTCURVE          ! lightcurve estimation
-<<<<<<< HEAD
+
 #----------------------------------------------------------------
 #
 # Check for obsolete setups and replace with generic version
@@ -1122,8 +1122,6 @@
     GRAVITY=yes
     MCFOST=yes
 endif
-=======
->>>>>>> 4bd046cf
 
 include Makefile_setups
 
