--- conflicted
+++ resolved
@@ -37,11 +37,7 @@
  use io,       only:iverbose
  use part,     only:npart,npartoftype,massoftype,xyzh,hfact,vxyzu,fxyzu,fext,&
                     igas,divcurlv,iphase,isetphase,maxphase,mhd,dustprop,ddustprop,&
-<<<<<<< HEAD
-                    Bevol,dBevol,dustfrac,ddustfrac,temperature,divcurlB,pxyzu,dens,metrics
-=======
-                    Bevol,dBevol,dustfrac,ddustevol,temperature,divcurlB
->>>>>>> bffc57ed
+                    Bevol,dBevol,dustfrac,ddustevol,temperature,divcurlB,pxyzu,dens,metrics
  use eos,             only:gamma,polyk
  use testutils,       only:checkval,checkvalf
  use energies,        only:compute_energies,ekin,etherm,totlum !etot,eacc,accretedmass
@@ -166,11 +162,7 @@
        call getused(t1)
        fext = 0.
        call derivs(1,npart,nactive,xyzh,vxyzu,fxyzu,fext,divcurlv,divcurlB,&
-<<<<<<< HEAD
-                Bevol,dBevol,dustprop,ddustprop,dustfrac,ddustfrac,temperature,time,0.,dtext_dum,pxyzu,dens,metrics)
-=======
-                Bevol,dBevol,dustprop,ddustprop,dustfrac,ddustevol,temperature,time,0.,dtext_dum)
->>>>>>> bffc57ed
+                Bevol,dBevol,dustprop,ddustprop,dustfrac,ddustevol,temperature,time,0.,dtext_dum,pxyzu,dens,metrics)
        call getused(t2)
 
        !print*,maxalpha,maxp,alphaind(1)
@@ -200,11 +192,7 @@
 !-- Check with regular viscosity
  call getused(t1)
  call derivs(1,npart,nactive,xyzh,vxyzu,fxyzu,fext,divcurlv,divcurlB,&
-<<<<<<< HEAD
-             Bevol,dBevol,dustprop,ddustprop,dustfrac,ddustfrac,temperature,time,0.,dtext_dum,pxyzu,dens,metrics)
-=======
-             Bevol,dBevol,dustprop,ddustprop,dustfrac,ddustevol,temperature,time,0.,dtext_dum)
->>>>>>> bffc57ed
+             Bevol,dBevol,dustprop,ddustprop,dustfrac,ddustevol,temperature,time,0.,dtext_dum,pxyzu,dens,metrics)
  call getused(t2)
  totlum_saved(2) = totlum
  diff = (totlum_saved(1) - totlum_saved(2))/totlum_saved(1)
