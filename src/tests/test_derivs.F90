!--------------------------------------------------------------------------!
! The Phantom Smoothed Particle Hydrodynamics code, by Daniel Price et al. !
! Copyright (c) 2007-2019 The Authors (see AUTHORS)                        !
! See LICENCE file for usage and distribution conditions                   !
! http://phantomsph.bitbucket.io/                                          !
!--------------------------------------------------------------------------!
!+
!  MODULE: testderivs
!
!  DESCRIPTION:
!   Unit test of derivs module and densityforce routine
!
!  REFERENCES: None
!
!  OWNER: Daniel Price
!
!  $Id$
!
!  RUNTIME PARAMETERS: None
!
!  DEPENDENCIES: boundary, densityforce, deriv, dim, dust, eos, io, kernel,
!    linklist, mpiutils, nicil, options, part, physcon, testutils,
!    timestep_ind, timing, unifdis, units, viscosity
!+
!--------------------------------------------------------------------------
module testderivs
 use part, only:massoftype
 implicit none

 public :: test_derivs
 real, public :: grainsizek,graindensk
 real, parameter, private :: rhozero = 5.0

 private

contains

subroutine test_derivs(ntests,npass,string)
 use dim,          only:maxp,maxvxyzu,maxalpha,maxdvdx,ndivcurlv,nalpha,use_dust,&
                        maxdustsmall,periodic
 use boundary,     only:dxbound,dybound,dzbound,xmin,xmax,ymin,ymax,zmin,zmax
 use eos,          only:polyk,gamma,use_entropy
 use io,           only:iprint,id,master,fatal,iverbose,nprocs
 use mpiutils,     only:reduceall_mpi
 use options,      only:tolh,alpha,alphau,alphaB,beta,ieos,psidecayfac,use_dustfrac
 use kernel,       only:radkern,kernelname
 use part,         only:npart,npartoftype,igas,xyzh,hfact,vxyzu,fxyzu,fext,&
                        divcurlv,divcurlB,maxgradh,gradh,divBsymm,Bevol,dBevol,&
                        Bxyz,Bextx,Bexty,Bextz,alphaind,maxphase,rhoh,mhd,&
                        maxBevol,ndivcurlB,dvdx,dustfrac,ddustevol,temperature,&
                        idivv,icurlvx,icurlvy,icurlvz,idivB,icurlBx,icurlBy,icurlBz,deltav,dustprop,ddustprop,ndustsmall
 use unifdis,      only:set_unifdis
 use physcon,      only:pi,au,solarm
 use deriv,        only:derivs
 use densityforce, only:get_neighbour_stats,densityiterate
 use linklist,     only:set_linklist
 use timing,       only:getused,printused
 use viscosity,    only:bulkvisc,shearparam,irealvisc
 use part,         only:iphase,isetphase,igas
 use nicil,        only:use_ambi
#ifdef IND_TIMESTEPS
 use timestep_ind, only:nactive
 use part,         only:ibin
#endif
#ifdef DUST
 use dust,         only:init_drag,idrag,K_code
 use part,         only:grainsize,graindens,ndustlarge,ndusttypes
#endif
 use units,        only:set_units
<<<<<<< HEAD
 use testutils,    only:checkval,checkvalf
 use domain,       only:i_belong
=======
 use testutils,    only:checkval,checkvalf,update_test_scores
>>>>>>> af2689fa
 integer,          intent(inout) :: ntests,npass
 character(len=*), intent(in)    :: string
 real              :: psep,time,hzero,totmass
#ifdef IND_TIMESTEPS
 integer           :: itest,ierr,ierr2,nptest
 real              :: fracactive,speedup
 real(kind=4)      :: tallactive
 real, allocatable :: fxyzstore(:,:),dBdtstore(:,:)
#else
 integer           :: nactive
#endif
 real              :: psepblob,hblob,rhoblob,rblob,totvol,rtest
#ifdef PERIODIC
 integer           :: maxtrial,maxactual
 integer(kind=8)   :: nrhocalc,nactual,nexact
 real              :: trialmean,actualmean,realneigh
#endif
 real              :: rcut
 real              :: dtext_dum,rho1i,deint,demag,dekin,dedust,dmdust(maxdustsmall),dustfraci(maxdustsmall),tol
 real(kind=4)      :: tused
 integer           :: nfailed(21),i,j,npartblob,nparttest
 integer           :: np,ieosprev,icurlvxi,icurlvyi,icurlvzi,ialphaloc,iu
 logical           :: testhydroderivs,testav,testviscderivs,testambipolar,testdustderivs,testgradh
 logical           :: testmhdderivs,testdensitycontrast,testcullendehnen,testindtimesteps,testall
 real              :: stressmax,rhoi,sonrhoi(maxdustsmall),drhodti,ddustevoli(maxdustsmall)
 integer(kind=8)   :: nptot
 real, allocatable :: dummy(:)
#ifdef IND_TIMESTEPS
 real              :: tolh_old
#endif
 logical           :: checkmask(maxp)

 if (id==master) write(*,"(a,/)") '--> TESTING DERIVS MODULE'

 testhydroderivs     = .false.
 testav              = .false.
 testviscderivs      = .false.
 testmhdderivs       = .false.
 testambipolar       = .false.
 testdustderivs      = .false.
 testdensitycontrast = .false.
 testindtimesteps    = .false.
 testcullendehnen    = .false.
 testall             = .false.
 select case(string)
 case('derivshydro','derivhydro','hydroderivs')
    testhydroderivs = .true.
 case('derivsav','derivav','avderivs')
    testav = .true.
 case('derivsvisc','derivvisc','viscderivs')
    testviscderivs = .true.
 case('derivsmhd','derivmhd','mhdderivs')
    testmhdderivs = .true.
 case('derivsdust','derivdust','dustderivs','dustderiv')
    testdustderivs = .true.
 case('derivsambi','derivambi','ambiderivs')
    testambipolar = .true.
 case('derivsdenscontrast','derivdens','derivscontrast')
    testdensitycontrast = .true.
 case('derivscd','derivcullendehnen','derivsswitch')
    testcullendehnen = .true.
 case('derivsindtimesteps','derivsinddts','derivsind')
    testindtimesteps = .true.
 case default
    testall = .true.
 end select
 testgradh = (maxgradh==maxp .and. index(kernelname,'cubic') > 0)

 iprint = 6
 iverbose = max(iverbose,2)
 psep = dxbound/100.
 npart = nint(dxbound/psep)*nint(dybound/psep)*nint(dzbound/psep)
#ifndef MPI
 if (npart > maxp) call fatal('testsuite','maxp too low to run derivs test suite')
#endif
 icurlvxi = icurlvx ! avoid compiler warnings
 icurlvyi = icurlvy
 icurlvzi = icurlvz
 iu = 4 ! avoid compiler warnings

 time = 0.
 npartoftype(:) = 0
 npart = 0
 totmass = rhozero*dxbound*dybound*dzbound

 call set_unifdis('cubic',id,master,xmin,xmax,ymin,ymax,zmin,zmax,psep,&
                  hfact,npart,xyzh,periodic,mask=i_belong)
 np = npart

 if (maxphase==maxp) iphase(1:npart) = isetphase(igas,iactive=.true.)
 nactive = npart
 npartoftype(1) = npart
 nptot = reduceall_mpi('+',npart)
 massoftype(1) = totmass/reduceall_mpi('+',npart)

#ifndef PERIODIC
 ! exclude particles near edge
 rcut = min(xmax,ymax,zmax) - 2.*radkern*hfact*psep
#else
 ! include all
 rcut = sqrt(huge(rcut))
#endif

 print*,'thread ',id,' npart = ',npart
 if (id==master) print "(a,g9.2)",' hfact = ',hfact

 hzero = hfact*(massoftype(1)/rhozero)**(1./3.)
!
!--make sure AV is off
!
 call reset_dissipation_to_zero
 tolh = 1.e-5 ! BEWARE: if you change this, some of the test results will be different

!
!--use isothermal or adiabatic equation of state for all tests
!
 if (maxvxyzu==4) then
    ieos = 2
    gamma = 5./3.
 else
    ieos = 1
    gamma = 1.0
 endif

 testhydro: if (testhydroderivs .or. testall) then
!
!--calculate pure hydro derivatives with velocity and
!  pressure distributions (no viscosity)
!
    if (id==master) write(*,"(/,a)") '--> testing Hydro derivatives '
    call set_velocity_and_energy
    call reset_mhd_to_zero
    !
    !--calculate derivatives
    !
    call get_derivs(tused)
    call rcut_checkmask(rcut,xyzh,npart,checkmask)
    !
    !--check hydro quantities come out as they should do
    !
    nfailed(:) = 0
    call checkval(np,xyzh(4,:),hzero,3.e-4,nfailed(1),'h (density)',checkmask)
    call checkvalf(np,xyzh,divcurlv(1,:),divvfunc,1.e-3,nfailed(2),'divv',checkmask)
    if (ndivcurlv >= 4) then
       call checkvalf(np,xyzh,divcurlv(icurlvxi,:),curlvfuncx,1.5e-3,nfailed(3),'curlv(x)',checkmask)
       call checkvalf(np,xyzh,divcurlv(icurlvyi,:),curlvfuncy,1.e-3,nfailed(4),'curlv(y)',checkmask)
       call checkvalf(np,xyzh,divcurlv(icurlvzi,:),curlvfuncz,1.e-3,nfailed(5),'curlv(z)',checkmask)
    endif
    if (testgradh) call checkval(np,gradh(1,:),1.01948,1.e-5,nfailed(6),'gradh',checkmask)
    if (maxvxyzu==4) then
       call checkvalf(np,xyzh,fxyzu(1,:),forcefuncx,1.e-3,nfailed(7),'force(x)',checkmask)
       call checkvalf(np,xyzh,fxyzu(2,:),forcefuncy,1.e-3,nfailed(8),'force(y)',checkmask)
       call checkvalf(np,xyzh,fxyzu(3,:),forcefuncz,1.e-3,nfailed(9),'force(z)',checkmask)
       if (use_entropy .or. ieos /= 2) then
          call checkval(np,fxyzu(iu,:),0.,epsilon(fxyzu),nfailed(10),'den/dt',checkmask)
       else
          call checkvalf(np,xyzh,fxyzu(iu,1:np)/((gamma-1.)*vxyzu(iu,1:np)),dudtfunc,1.e-3,nfailed(10),'du/dt',checkmask)
       endif
    endif
    !
    !--also check that the number of neighbours is correct
    !
#ifdef PERIODIC
    if (id==master .and. index(kernelname,'cubic') > 0) then
       call get_neighbour_stats(trialmean,actualmean,maxtrial,maxactual,nrhocalc,nactual)
       realneigh = 4./3.*pi*(hfact*radkern)**3
       call checkval(actualmean,real(int(realneigh)),tiny(0.),nfailed(11),'mean nneigh')
       call checkval(maxactual,int(realneigh),0,nfailed(12),'max nneigh')
       nexact = 2*nptot
       call checkval(nrhocalc,nexact,0,nfailed(13),'n density calcs')
       nexact = nptot*int(realneigh)
       call checkval(nactual,nexact,0,nfailed(14),'total nneigh')
    endif
#endif
    !
    !--check that the timestep bin has been set
    !
#ifdef IND_TIMESTEPS
    call checkval(all(ibin(1:npart) > 0),.true.,nfailed(15),'ibin > 0')
#endif

    call update_test_scores(ntests,nfailed,npass)

#ifdef IND_TIMESTEPS
    tallactive = tused

    do itest=0,nint(log10(real(nptot)))-1
       nactive = 10**itest
       if (id==master) write(*,"(/,a,i10,a)") '--> testing Hydro derivatives (on ',nactive,' active particles)'
       call set_velocity_and_energy
       do i=1,npart
          if (i <= nactive/nprocs) then
             iphase(i) = isetphase(igas,iactive=.true.)
             xyzh(4,i) = hzero
          else
             iphase(i) = isetphase(igas,iactive=.false.)
          endif
       enddo
       call reset_mhd_to_zero
       !
       !--check timing for one active particle
       !
       call get_derivs(tused)
       if (id==master) then
          fracactive = nactive/real(npart)
          speedup = (tused)/tallactive
          write(*,"(1x,'(',3(a,f9.5,'%'),')')") &
                'moved ',100.*fracactive,' of particles in ',100.*speedup, &
                ' of time, efficiency = ',100.*fracactive/speedup
       endif

       !
       ! Note that we check ALL values, including the inactives. That is we check
       ! that the inactives have preserved their values from last time they were
       ! calculated (finds bug of mistakenly setting inactives to zero)
       !
       nfailed(:) = 0
       call checkval(np,xyzh(4,1:np),hzero,3.e-4,nfailed(1),'h (density)',checkmask)
       call checkvalf(np,xyzh,divcurlv(1,1:np),divvfunc,1.e-3,nfailed(2),'divv',checkmask)
       if (ndivcurlv >= 4) then
          call checkvalf(np,xyzh,divcurlv(icurlvxi,1:np),curlvfuncx,1.5e-3,nfailed(3),'curlv(x)',checkmask)
          call checkvalf(np,xyzh,divcurlv(icurlvyi,1:np),curlvfuncy,1.e-3,nfailed(4),'curlv(y)',checkmask)
          call checkvalf(np,xyzh,divcurlv(icurlvzi,1:np),curlvfuncz,1.e-3,nfailed(5),'curlv(z)',checkmask)
       endif
       if (testgradh) call checkval(np,gradh(1,1:np),1.01948,1.e-5,nfailed(6),'gradh',checkmask)
       if (maxvxyzu==4) then
          call checkvalf(np,xyzh,fxyzu(1,1:np),forcefuncx,1.e-3,nfailed(7),'force(x)',checkmask)
          call checkvalf(np,xyzh,fxyzu(2,1:np),forcefuncy,1.e-3,nfailed(8),'force(y)',checkmask)
          call checkvalf(np,xyzh,fxyzu(3,1:np),forcefuncz,1.e-3,nfailed(9),'force(z)',checkmask)
          if (use_entropy .or. ieos /= 2) then
             call checkval(np,fxyzu(iu,1:np),0.,epsilon(fxyzu),nfailed(10),'den/dt',checkmask)
          else
             allocate(dummy(1:np))
             dummy(1:np) = fxyzu(iu,1:np)/((gamma-1.)*vxyzu(iu,1:np))
             call checkvalf(np,xyzh,dummy(1:np),dudtfunc,1.e-3,nfailed(11),'du/dt',checkmask)
             deallocate(dummy)
          endif
       endif

       call update_test_scores(ntests,nfailed,npass)
       !
       !--reset all particles to active for subsequent tests
       !
       call reset_allactive()
    enddo
#endif

 endif testhydro

 testavderivs: if (testav .or. testall) then
#ifdef IND_TIMESTEPS
    do itest=nint(log10(real(nptot))),0,-2
       nactive = 10**itest
#endif
!
!--check artificial viscosity terms (pressure + av)
!
       if (id==master) then
#ifdef DISC_VISCOSITY
          write(*,"(/,a)") '--> testing artificial viscosity terms (disc viscosity)'
#else
          if (maxalpha==maxp) then
             write(*,"(/,a)") '--> testing artificial viscosity terms (individual alpha)'
          else
             write(*,"(/,a)") '--> testing artificial viscosity terms (constant alpha)'
          endif
#endif
#ifdef IND_TIMESTEPS
          if (nactive /= npart) write(*,"(a,i10,a)") '    (on ',nactive,' active particles)'
#endif
       endif
       if (maxvxyzu < 4) polyk = 3.
       call set_velocity_only
       do i=1,npart
          if (maxvxyzu==4) vxyzu(iu,i) = uthermconst(xyzh(:,i))
       enddo
       call set_active(npart,nactive,igas)
       call reset_mhd_to_zero
       call reset_dissipation_to_zero    ! turn off any other dissipation
       alpha  = 0.753 ! an arbitrary number that is not 1 or 0.
       if (maxalpha==maxp) alphaind(1,:) = real(alpha,kind=kind(alphaind))

       call get_derivs
       call rcut_checkmask(rcut,xyzh,npart,checkmask)
       nfailed(:) = 0
       call checkval(np,xyzh(4,:),hzero,3.e-4,nfailed(1),'h (density)',checkmask)
       call checkvalf(np,xyzh,divcurlv(1,:),divvfunc,1.e-3,nfailed(2),'divv',checkmask)
       if (ndivcurlv >= 4) then
          call checkvalf(np,xyzh,divcurlv(icurlvxi,:),curlvfuncx,1.5e-3,nfailed(3),'curlv(x)',checkmask)
          call checkvalf(np,xyzh,divcurlv(icurlvyi,:),curlvfuncy,1.e-3,nfailed(4),'curlv(y)',checkmask)
          call checkvalf(np,xyzh,divcurlv(icurlvzi,:),curlvfuncz,1.e-3,nfailed(5),'curlv(z)',checkmask)
       endif
       call checkvalf(np,xyzh,fxyzu(1,:),forceavx,5.7e-3,nfailed(3),'art. visc force(x)',checkmask)
       do i=1,np
          write(10,*) xyzh(1,i),fxyzu(1,i)
       enddo
       do i=1,np
          write(11,*) xyzh(1,i),forceavx(xyzh(:,i))
       enddo
       call checkvalf(np,xyzh,fxyzu(2,:),forceavy,1.4e-2,nfailed(4),'art. visc force(y)',checkmask)
       call checkvalf(np,xyzh,fxyzu(3,:),forceavz,1.3e-2,nfailed(5),'art. visc force(z)',checkmask)

       call update_test_scores(ntests,nfailed,npass)
#ifdef IND_TIMESTEPS
       call reset_allactive()
    enddo
#endif

 endif testavderivs
!
!--check computation of d(divv)/dt) in Cullen & Dehnen switch
!
 testcdswitch: if (testcullendehnen .or. testall) then
    if (maxalpha==maxp .and. nalpha > 1) then
       if (id==master) write(*,"(/,a)") '--> testing ddivv/dt in Cullen & Dehnen switch'

       call set_velocity_only
       do i=1,npart
          if (maxvxyzu==4) vxyzu(iu,i) = uthermconst(xyzh(:,i))
          ! set acceleration also
          fxyzu(1,i) = vx(xyzh(:,i))
          fxyzu(2,i) = vy(xyzh(:,i))
          fxyzu(3,i) = vz(xyzh(:,i))
          fext(:,i)  = 0.
       enddo
       nactive = np
       call set_active(npart,nactive,igas)
       call reset_mhd_to_zero
       call reset_dissipation_to_zero    ! turn off any other dissipation

       call getused(tused)
       ! ONLY call density, since we do not want accelerations being reset
       call set_linklist(npart,nactive,xyzh,vxyzu)
       call densityiterate(1,npart,nactive,xyzh,vxyzu,divcurlv,divcurlB,&
                           Bevol,stressmax,fxyzu,fext,alphaind,gradh)
       if (id==master) call printused(tused)

       nfailed(:) = 0
       call checkval(np,xyzh(4,:),hzero,3.e-4,nfailed(1),'h (density)')
       call checkvalf(np,xyzh,divcurlv(1,:),divvfunc,1.e-3,nfailed(2),'divv')
       if (ndivcurlv >= 4) then
          call checkvalf(np,xyzh,divcurlv(icurlvxi,:),curlvfuncx,1.5e-3,nfailed(3),'curlv(x)')
          call checkvalf(np,xyzh,divcurlv(icurlvyi,:),curlvfuncy,1.e-3,nfailed(4),'curlv(y)')
          call checkvalf(np,xyzh,divcurlv(icurlvzi,:),curlvfuncz,1.e-3,nfailed(5),'curlv(z)')
       endif
       if (nalpha >= 2) then
          ialphaloc = 2
          call checkvalf(np,xyzh,alphaind(ialphaloc,:),alphalocfunc,3.5e-4,nfailed(6),'alphaloc')
       endif
       call update_test_scores(ntests,nfailed,npass)
    else
       if (id==master) write(*,"(/,a)") '--> SKIPPING Cullen-Dehnen terms (need nalpha=2)'
    endif
 endif testcdswitch

 testvisc: if (testviscderivs .or. testall) then
!
!--check viscosity terms (no pressure)
!
    if (id==master) then
       if (maxdvdx==maxp) then
          write(*,"(/,a)") '--> testing physical viscosity terms (two first derivatives)'
       else
          write(*,"(/,a)") '--> testing physical viscosity terms (direct second derivatives)'
       endif
    endif
    polyk = 0.
    call set_velocity_only
    call reset_mhd_to_zero
    call reset_dissipation_to_zero
    irealvisc = 1
    shearparam = 6.66
    bulkvisc = 0.75

    call get_derivs
    call rcut_checkmask(rcut,xyzh,npart,checkmask)

    nfailed(:) = 0
    call checkval(np,xyzh(4,:),hzero,3.e-4,nfailed(1),'h (density)',checkmask)
    call checkvalf(np,xyzh,divcurlv(1,:),divvfunc,1.e-3,nfailed(2),'divv',checkmask)
    if (ndivcurlv >= 4) then
       call checkvalf(np,xyzh,divcurlv(icurlvxi,:),curlvfuncx,1.5e-3,nfailed(3),'curlv(x)',checkmask)
       call checkvalf(np,xyzh,divcurlv(icurlvyi,:),curlvfuncy,1.e-3,nfailed(4),'curlv(y)',checkmask)
       call checkvalf(np,xyzh,divcurlv(icurlvzi,:),curlvfuncz,1.e-3,nfailed(5),'curlv(z)',checkmask)
    endif
    if (maxdvdx==maxp) then
       call checkvalf(np,xyzh,dvdx(1,:),dvxdx,1.7e-3,nfailed(6),  'dvxdx',checkmask)
       call checkvalf(np,xyzh,dvdx(2,:),dvxdy,2.5e-15,nfailed(7), 'dvxdy',checkmask)
       call checkvalf(np,xyzh,dvdx(3,:),dvxdz,2.5e-15,nfailed(8), 'dvxdz',checkmask)
       call checkvalf(np,xyzh,dvdx(4,:),dvydx,1.e-3,nfailed(9),   'dvydx',checkmask)
       call checkvalf(np,xyzh,dvdx(5,:),dvydy,2.5e-15,nfailed(10), 'dvydy',checkmask)
       call checkvalf(np,xyzh,dvdx(6,:),dvydz,1.e-3,nfailed(11),  'dvydz',checkmask)
       call checkvalf(np,xyzh,dvdx(7,:),dvzdx,2.5e-15,nfailed(9), 'dvzdx',checkmask)
       call checkvalf(np,xyzh,dvdx(8,:),dvzdy,1.5e-3,nfailed(10), 'dvzdy',checkmask)
       call checkvalf(np,xyzh,dvdx(9,:),dvzdz,2.5e-15,nfailed(11),'dvzdz',checkmask)
    endif

    call checkvalf(np,xyzh,fxyzu(1,:),forceviscx,4.e-2,nfailed(12),'viscous force(x)',checkmask)
    call checkvalf(np,xyzh,fxyzu(2,:),forceviscy,3.e-2,nfailed(13),'viscous force(y)',checkmask)
    call checkvalf(np,xyzh,fxyzu(3,:),forceviscz,3.1e-2,nfailed(14),'viscous force(z)',checkmask)
    !
    !--also check that the number of neighbours is correct
    !
#ifdef PERIODIC
    if (id==master) then
       call get_neighbour_stats(trialmean,actualmean,maxtrial,maxactual,nrhocalc,nactual)
       realneigh = 4./3.*pi*(hfact*radkern)**3
       if (testall) then
          nexact = nptot  ! should be no iterations here
          call checkval(nrhocalc,nexact,0,nfailed(17),'n density calcs')
       endif
       if (index(kernelname,'cubic') > 0) then
          call checkval(actualmean,real(int(realneigh)),tiny(0.),nfailed(15),'mean nneigh')
          call checkval(maxactual,int(realneigh),0,nfailed(16),'max nneigh')
          nexact = nptot*int(realneigh)
          call checkval(nactual,nexact,0,nfailed(18),'total nneigh')
       endif
    endif
#endif
    !
    !--check that \sum m (du/dt + v.dv/dt) = 0.
    !  only applies if all particles active - with individual timesteps
    !
    if (maxvxyzu==4 .and. nactive==npart) then
       deint = 0.
       dekin = 0.
       do i=1,npart
          deint = deint + fxyzu(iu,i)
          dekin = dekin + dot_product(vxyzu(1:3,i),fxyzu(1:3,i))
       enddo
       deint = reduceall_mpi('+',deint)
       dekin = reduceall_mpi('+',dekin)
       nfailed(:) = 0
       if (maxdvdx==maxp) then
          tol = 1.7e-6
       else
          tol = 5.e-12
       endif
       call checkval(massoftype(1)*(deint + dekin),0.,tol,nfailed(19),'\sum v.dv/dt + du/dt = 0')

       ! also check that dissipation is positive definite
       call checkval(all(fxyzu(iu,1:np) >= 0.),.true.,nfailed(20),'du/dt >= 0 for all particles')
    endif

    call update_test_scores(ntests,nfailed,npass)

 endif testvisc

 testdust: if (testdustderivs .or. testall) then
!
!--check derivative terms for one-fluid dust
!
    if (use_dust) use_dustfrac=.true.
    if (use_dustfrac) then
       if (id==master) write(*,"(/,a)") '--> testing dust evolution terms'
#ifdef DUST
       idrag   = 2
       gamma   = 5./3.
       !--Warning, K_code is not well defined when using multiple dust grains
       !  and ONLY makes sense IFF all dust grains are identical (although
       !  potentially binned with unequal densities).
       !  K_code and K_k are related via: K_k = eps_k/eps*K_code)
       K_code = 10.
       grainsize = 0.01
       graindens = 3.
       ndustsmall = maxdustsmall
       ndustlarge = 0
       ndusttypes = ndustsmall + ndustlarge
       !need to set units if testing with physical drag
       !call set_units(dist=au,mass=solarm,G=1.d0)
       call init_drag(nfailed(1))
#endif
       polyk = 0.
       call reset_mhd_to_zero
       call reset_dissipation_to_zero
       call set_velocity_and_energy
       do i=1,npart
          do j=1,ndustsmall
             dustfrac(j,i) = real(dustfrac_func(xyzh(:,i)),kind=kind(dustfrac))
          enddo
       enddo

       call get_derivs

       nfailed(:) = 0
       call checkval(np,xyzh(4,:),hzero,3.e-4,nfailed(1),'h (density)')
       call checkvalf(np,xyzh,divcurlv(1,:),divvfunc,1.e-3,nfailed(2),'divv')
       do j=1,1 !ndustsmall !--Only need one because all dust species are identical
#ifdef DUST
          grainsizek = grainsize(j)
          graindensk = graindens(j)
#endif
          call checkvalf(np,xyzh,ddustevol(j,:),ddustevol_func,4.e-5,nfailed(3),'deps/dt')
          if (maxvxyzu>=4) call checkvalf(np,xyzh,fxyzu(iu,:),dudtdust_func,1.e-3,nfailed(4),'du/dt')
          call checkvalf(np,xyzh,deltav(1,j,:),deltavx_func,1.01e-3,nfailed(5),'deltavx')
       enddo

       call update_test_scores(ntests,nfailed,npass)
       !
       !--check energy conservation, i.e. \sum m [v.dv/dt + (1 - epsilon)*du/dt - u deps/dt] = 0.
       !  this is equation (41) in Price & Laibe (2015)
       !
       if (maxvxyzu==4 .and. nactive==npart) then
          dekin  = 0.
          deint  = 0.
          dedust = 0.
          dmdust(:) = 0.
          do i=1,npart
             dustfraci(:)  = dustfrac(1:maxdustsmall,i)
             rhoi          = rhoh(xyzh(4,i),massoftype(igas))
             drhodti       = -rhoi*divcurlv(1,i)
!------------------------------------------------
!--sqrt(rho*epsilon) method
!             sonrhoi(:)    = sqrt(dustfrac(1:maxdustsmall,i)/rhoi)
!             ddustevoli(:) = 2.*sonrhoi(:)*ddustevol(:,i) - sonrhoi(:)**2*drhodti
!------------------------------------------------
!--sqrt(epsilon/1-epsilon) method (Ballabio et al. 2018)
             sonrhoi(:)    = sqrt(dustfraci(:)*(1.-dustfraci(:)))
             ddustevoli(:) = 2.*sonrhoi(:)*(1.-dustfraci(:))*ddustevol(:,i)
!------------------------------------------------
!--asin(sqrt(epsilon)) method
!             sonrhoi(:)    = asin(sqrt(dustfrac(1:maxdustsmall,i)))
!             ddustevoli(:) = 2.*cos(sonrhoi(:))*sin(sonrhoi(:))*ddustevol(:,i)
!------------------------------------------------
             dmdust(:)     = dmdust(:) + ddustevoli(:)
             dekin  = dekin  + dot_product(vxyzu(1:3,i),fxyzu(1:3,i))
             deint  = deint  + (1. - sum(dustfraci))*fxyzu(iu,i)
             dedust = dedust - vxyzu(iu,i)*sum(ddustevoli)
          enddo
          dmdust  = reduceall_mpi('+',dmdust)
          dekin   = reduceall_mpi('+',dekin)
          deint   = reduceall_mpi('+',deint)
          dedust  = reduceall_mpi('+',dedust)

          nfailed(:) = 0
          !print "(3(a,es17.10))",' dE_kin = ',dekin,' dE_therm = ',deint,' dE_dust = ',dedust
          call checkval(massoftype(1)*(dekin + deint + dedust),0.,6.5e-15,nfailed(1),'energy conservation (dE=0)')
          do i=1,ndustsmall
             call checkval(massoftype(1)*(dmdust(i)),0.,1.1e-15,nfailed(2),'dust mass conservation')
          enddo
          call update_test_scores(ntests,nfailed(1:1),npass)
       endif
       !
       ! reset dustfrac to zero for subsequent tests
       !
       dustfrac(:,:) = 0.

    else
       if (id==master) write(*,"(/,a)") '--> SKIPPING dust evolution terms (need -DDUST)'
    endif
 endif testdust

!
!--calculate derivatives with MHD forces ON, zero pressure
!
 testmhd: if (testmhdderivs .or. testall) then
    if (.not.testall) call get_derivs    ! obtain smoothing lengths
#ifdef IND_TIMESTEPS
    do itest=nint(log10(real(nptot))),0,-2
       nactive = 10**itest
#endif
       polyk = 0.
       call reset_mhd_to_zero
       call reset_dissipation_to_zero
       if (mhd) then
          if (id==master) then
             write(*,"(/,a)") '--> testing MHD derivatives (using B/rho directly)'
             if (nactive /= np) write(*,"(a,i10,a)") '    (on ',nactive,' active particles)'
          endif
          Bextx = 2.0e-1
          Bexty = 3.0e-1
          Bextz = 0.5
          call set_velocity_only
          call set_magnetic_field
          do i=1,npart
             if (maxBevol >= 4) Bevol(4,i) = 0.
          enddo
          call set_active(npart,nactive/nprocs,igas)
          call get_derivs
          !
          !--check that various quantities come out as they should do
          !
          nfailed(:) = 0
          call checkval(np,xyzh(4,:),hzero,3.e-4,nfailed(1),'h (density)')

          call checkvalf(np,xyzh,divBsymm(:),divBfunc,2.e-3,nfailed(2),'divB (symm)')
          call checkvalf(np,xyzh,dBevol(1,:),dBxdt,2.e-3,nfailed(3),'dBx/dt')
          call checkvalf(np,xyzh,dBevol(2,:),dBydt,2.e-3,nfailed(4),'dBy/dt')
          call checkvalf(np,xyzh,dBevol(3,:),dBzdt,2.e-2,nfailed(5),'dBz/dt')

          call checkvalf(np,xyzh,fxyzu(1,:),forcemhdx,2.5e-2,nfailed(9),'mhd force(x)')
          call checkvalf(np,xyzh,fxyzu(2,:),forcemhdy,2.5e-2,nfailed(10),'mhd force(y)')
          call checkvalf(np,xyzh,fxyzu(3,:),forcemhdz,2.5e-2,nfailed(11),'mhd force(z)')
          if (ndivcurlB >= 1) then
             call checkvalf(np,xyzh,divcurlB(idivB,:),divBfunc,1.e-3,nfailed(12),'div B (diff)')
          endif
          if (ndivcurlB >= 4) then
             call checkvalf(np,xyzh,divcurlB(icurlBx,:),curlBfuncx,1.e-3,nfailed(13),'curlB(x)')
             call checkvalf(np,xyzh,divcurlB(icurlBy,:),curlBfuncy,1.e-3,nfailed(14),'curlB(y)')
             call checkvalf(np,xyzh,divcurlB(icurlBz,:),curlBfuncz,1.e-3,nfailed(15),'curlB(z)')
          endif
          call update_test_scores(ntests,nfailed,npass)
       endif
#ifdef IND_TIMESTEPS
       call reset_allactive()
    enddo
    do itest=nint(log10(real(nptot))),0,-2
       nactive = 10**itest
#endif
       if (mhd) then
          if (id==master) then
             write(*,"(/,a)") '--> testing artificial resistivity terms'
             if (nactive /= np) write(*,"(a,i10,a)") '    (on ',nactive,' active particles)'
          endif
          call reset_mhd_to_zero
          call reset_dissipation_to_zero
          alphaB = 0.214
          polyk = 0.
          ieosprev = ieos
          ieos  = 1  ! isothermal eos, so that the PdV term is zero
          call set_magnetic_field
          do i=1,npart
             vxyzu(:,i) = 0.                    ! v=0 for this test
             if (maxBevol >= 4) Bevol(4,i) = 0. ! psi=0 for this test
          enddo
          call set_active(npart,nactive,igas)
          call get_derivs
          call rcut_checkmask(rcut,xyzh,npart,checkmask)
          !
          !--check that various quantities come out as they should do
          !
          nfailed(:) = 0
          !
          !--resistivity test is very approximate
          !  To do a proper test, multiply by h/rij in densityforce
          !
          call checkvalf(np,xyzh,dBevol(1,:),dBxdtresist,3.7e-2,nfailed(1),'dBx/dt (resist)',checkmask)
          call checkvalf(np,xyzh,dBevol(2,:),dBydtresist,3.4e-2,nfailed(2),'dBy/dt (resist)',checkmask)
          call checkvalf(np,xyzh,dBevol(3,:),dBzdtresist,2.2e-1,nfailed(3),'dBz/dt (resist)',checkmask)
          call update_test_scores(ntests,nfailed,npass)
          !
          !--check that \sum m (du/dt + B/rho.dB/dt) = 0.
          !  only applies if all particles active - with individual timesteps
          !  we just hope that du/dt has not changed all that much on non-active particles
          !
          if (maxvxyzu==4 .and. nactive==npart) then
             deint = 0.
             demag = 0.
             do i=1,npart
                rho1i = 1./rhoh(xyzh(4,i),massoftype(1))
                deint = deint + fxyzu(iu,i)
                demag = demag + dot_product(Bevol(1:3,i),dBevol(1:3,i))*rho1i
             enddo
             nfailed(:) = 0
             call checkval(deint + demag,0.,2.7e-3,nfailed(1),'\sum du/dt + B.dB/dt = 0')
             call update_test_scores(ntests,nfailed(1:1),npass)
          endif

          !--restore ieos
          ieos = ieosprev

       endif
#ifdef IND_TIMESTEPS
       call reset_allactive()
    enddo
    tolh_old = tolh
    tolh = 1.e-7
    do itest=nint(log10(real(nptot))),0,-2
       nactive = 10**itest
#endif
       if (mhd .and. maxBevol==4) then
          if (id==master) then
             write(*,"(/,a)") '--> testing div B cleaning terms'
             if (nactive /= np) write(*,"(a,i10,a)") '    (on ',nactive,' active particles)'
          endif
          call reset_mhd_to_zero
          call reset_dissipation_to_zero
          psidecayfac = 0.8
          polyk = 2.
          ieosprev = ieos
          ieos  = 1  ! isothermal eos
          call set_velocity_only
          call set_magnetic_field
          call set_active(npart,nactive,igas)
          call get_derivs
          !
          !--check that various quantities come out as they should do
          !
          nfailed(:) = 0
          call checkval(np,xyzh(4,:),hzero,3.e-4,nfailed(1),'h (density)')
          call checkvalf(np,xyzh,divBsymm(:),divBfunc,1.e-3,nfailed(2),'divB')
          call checkvalf(np,xyzh,dBevol(1,:),dpsidx,8.5e-4,nfailed(3),'gradpsi_x')
          call checkvalf(np,xyzh,dBevol(2,:),dpsidy,9.3e-4,nfailed(4),'gradpsi_y')
          call checkvalf(np,xyzh,dBevol(3,:),dpsidz,2.e-3,nfailed(5),'gradpsi_z')
          !--can't do dpsi/dt check because we use vsigdtc = max over neighbours
          !call checkvalf(np,xyzh,dBevol(4,:),dpsidt,6.e-3,nfailed(6),'dpsi/dt')
          call update_test_scores(ntests,nfailed,npass)

          !--restore ieos
          ieos = ieosprev
       endif
#ifdef IND_TIMESTEPS
       call reset_allactive()
    enddo
    tolh = tolh_old
    do itest=nint(log10(real(nptot))),0,-2
       nactive = 10**itest
#endif
       if (mhd .and. use_ambi .and. testambipolar) then
          if (id==master) then
             write(*,"(/,a)") '--> testing Ambipolar diffusion terms'
             if (nactive /= np) write(*,"(a,i10,a)") '    (on ',nactive,' active particles)'
          endif
          call reset_mhd_to_zero
          call reset_dissipation_to_zero
          psidecayfac = 0.0
          polyk = 0.
          ieosprev = ieos
          ieos  = 1  ! isothermal eos
          call set_velocity_only
          call set_magnetic_field
          do i=1,npart
             if (maxBevol>=4) Bevol(4,i) = 0.
          enddo
          call set_active(npart,nactive,igas)
          call get_derivs
          !
          !--check that various quantities come out as they should do
          !
          nfailed(:) = 0
          call checkval(np,xyzh(4,:),hzero,3.e-4,nfailed(1),'h (density)')
          call checkvalf(np,xyzh,dBevol(1,:),dBambix,8.5e-4,nfailed(2),'dBambi_x')
          call checkvalf(np,xyzh,dBevol(2,:),dBambiy,8.5e-4,nfailed(3),'dBambi_y')
          call checkvalf(np,xyzh,dBevol(3,:),dBambiz,2.e-3,nfailed(4),'dBambi_z')
          call update_test_scores(ntests,nfailed,npass)

          !--restore ieos
          ieos = ieosprev
       endif

#ifdef IND_TIMESTEPS
       call reset_allactive()
    enddo
#endif

 endif testmhd

!
!--calculate hydro terms in setup with density contrast
!
!
!-- TODO: this test won't pass with MPI, because the particles are shuffled around,
!         and the 'test' particles cannot be identified using the current method
!
 testdenscontrast: if ((testdensitycontrast .or. testall) .and. (nprocs == 1)) then
    if (id==master) write(*,"(/,a)") '--> testing Hydro derivs in setup with density contrast '

    npart = 0
    psep = dxbound/50.
    rblob = 0.1
    rhoblob = 1000.*rhozero
    psepblob = psep*(rhozero/rhoblob)**(1./3.)
    rtest = rblob - 2.*hfact*psep
    !
    !--setup high density blob
    !
    call set_unifdis('cubic',id,master,xmin,xmax,ymin,ymax,zmin,zmax,psepblob,&
                     hfact,npart,xyzh,periodic,mask=i_belong,rmax=rtest)
    nparttest = npart

    call set_unifdis('cubic',id,master,xmin,xmax,ymin,ymax,zmin,zmax,psepblob,&
                     hfact,npart,xyzh,periodic,mask=i_belong,rmin=rtest,rmax=rblob)
    npartblob = npart
    !
    !--setup surrounding medium
    !
    call set_unifdis('cubic',id,master,xmin,xmax,ymin,ymax,zmin,zmax,psep,&
                     hfact,npart,xyzh,periodic,mask=i_belong,rmin=rblob)
    npartoftype(1) = npart
    nptot = reduceall_mpi('+',npart)
    print*,' thread ',id,' npart = ',npart,' in blob = ',npartblob,' to test = ',nparttest

    totvol = dxbound*dybound*dzbound - 4./3.*pi*rblob**3
    totmass = rhozero*totvol

    massoftype(1) = totmass/reduceall_mpi('+',npart-npartblob)
    hzero = hfact*(massoftype(1)/rhozero)**(1./3.)
    hblob = hfact*(massoftype(1)/rhoblob)**(1./3.)
    call reset_dissipation_to_zero
    call set_velocity_and_energy
    call reset_mhd_to_zero
    !
    !--calculate derivatives
    !
    nactive = npart
    call set_active(npart,nactive,igas)
    call get_derivs(tused)
    !
    !--check hydro quantities come out as they should do
    !
    nfailed(:) = 0
    call checkval(nparttest,xyzh(4,:),hblob,4.e-4,nfailed(1),'h (density)')
    call checkvalf(nparttest,xyzh,divcurlv(1,:),divvfunc,1.e-3,nfailed(2),'divv')
    if (ndivcurlv >= 4) then
       call checkvalf(nparttest,xyzh,divcurlv(icurlvxi,:),curlvfuncx,1.5e-3,nfailed(3),'curlv(x)')
       call checkvalf(nparttest,xyzh,divcurlv(icurlvyi,:),curlvfuncy,1.e-3,nfailed(4),'curlv(y)')
       call checkvalf(nparttest,xyzh,divcurlv(icurlvzi,:),curlvfuncz,1.e-3,nfailed(5),'curlv(z)')
    endif
    if (maxvxyzu==4) then
       call checkvalf(nparttest,xyzh,fxyzu(1,:),forcefuncx,1.e-3,nfailed(6),'force(x)')
       call checkvalf(nparttest,xyzh,fxyzu(2,:),forcefuncy,1.e-3,nfailed(7),'force(y)')
       call checkvalf(nparttest,xyzh,fxyzu(3,:),forcefuncz,1.e-3,nfailed(8),'force(z)')
       if (use_entropy .or. ieos /= 2) then
          call checkval(nparttest,fxyzu(iu,:),0.,epsilon(fxyzu),nfailed(9),'den/dt')
       else
          allocate(dummy(nparttest))
          dummy(1:nparttest) = fxyzu(iu,1:nparttest)/((gamma-1.)*vxyzu(iu,1:nparttest))
          call checkvalf(nparttest,xyzh,dummy(1:nparttest),dudtfunc,1.e-3,nfailed(9),'du/dt')
          deallocate(dummy)
       endif
    endif
    !
    !--also check that the number of neighbours is correct
    !
#ifdef PERIODIC
    if (id==master .and. index(kernelname,'cubic') > 0) then
       call get_neighbour_stats(trialmean,actualmean,maxtrial,maxactual,nrhocalc,nactual)
       realneigh = 57.466651861721814
       call checkval(actualmean,realneigh,1.e-17,nfailed(10),'mean nneigh')
       call checkval(maxactual,988,0,nfailed(11),'max nneigh')
       !
       !-- this test does not always give the same results: depends on how the tree is built
       !
       !  nexact = 1382952  ! got this from a reference calculation
       !  call checkval(nrhocalc,nexact,0,nfailed(12),'n density calcs')
       nexact = 37263216
       call checkval(nactual,nexact,0,nfailed(13),'total nneigh')
    endif
#endif

    call update_test_scores(ntests,nfailed,npass)

#ifdef IND_TIMESTEPS
    tallactive = tused
    do itest=1,nint(log10(real(nparttest)))
       nactive = 10**itest
       if (nactive > nparttest) nactive = nparttest
       if (id==master) write(*,"(/,a,i6,a)") '--> testing Hydro derivs in setup with density contrast (nactive=',nactive,') '

       call set_active(npart,nactive,igas)
       call get_derivs(tused)
       if (id==master) then
          fracactive = nactive/real(npart)
          speedup = tused/tallactive
          write(*,"(1x,'(',3(a,f9.5,'%'),')')") &
                 'moved ',100.*fracactive,' of particles in ',100.*speedup, &
                 ' of time, efficiency = ',100.*fracactive/speedup
       endif
       !
       !--check hydro quantities come out as they should do
       !
       nfailed(:) = 0
       call checkval(nparttest,xyzh(4,:),hblob,4.e-4,nfailed(1),'h (density)')
       call checkvalf(nparttest,xyzh,divcurlv(idivv,:),divvfunc,1.e-3,nfailed(2),'divv')
       if (ndivcurlv >= 4) then
          call checkvalf(nparttest,xyzh,divcurlv(icurlvxi,:),curlvfuncx,1.5e-3,nfailed(3),'curlv(x)')
          call checkvalf(nparttest,xyzh,divcurlv(icurlvyi,:),curlvfuncy,1.e-3,nfailed(4),'curlv(y)')
          call checkvalf(nparttest,xyzh,divcurlv(icurlvzi,:),curlvfuncz,1.e-3,nfailed(5),'curlv(z)')
       endif
       if (maxvxyzu==4) then
          call checkvalf(nparttest,xyzh,fxyzu(1,:),forcefuncx,1.e-3,nfailed(6),'force(x)')
          call checkvalf(nparttest,xyzh,fxyzu(2,:),forcefuncy,1.e-3,nfailed(7),'force(y)')
          call checkvalf(nparttest,xyzh,fxyzu(3,:),forcefuncz,1.e-3,nfailed(8),'force(z)')
          if (use_entropy .or. ieos /= 2) then
             call checkval(nparttest,fxyzu(iu,1:nparttest),0.,epsilon(fxyzu),nfailed(9),'den/dt')
          else
             allocate(dummy(nparttest))
             dummy(1:nparttest) = fxyzu(iu,1:nparttest)/((gamma-1.)*vxyzu(iu,1:nparttest))
             call checkvalf(nparttest,xyzh,dummy(1:nparttest),dudtfunc,1.e-3,nfailed(9),'du/dt')
             deallocate(dummy)
          endif
       endif
       call update_test_scores(ntests,nfailed,npass)
    enddo
#endif

 endif testdenscontrast
!
!--test force evaluation for individual timesteps when particles have very different smoothing lengths/ranges
!
 testinddts: if (testindtimesteps .or. testall) then
#ifdef IND_TIMESTEPS
    if (id==master) write(*,"(/,a,i6,a)") '--> testing force evaluation with ind_timesteps'
    polyk = 0.
    tolh  = 1.e-9
    call reset_mhd_to_zero
    call reset_dissipation_to_zero
    alpha  = 0.753 ! an arbitrary number that is not 1 or 0.
    if (maxalpha==maxp) alphaind(1,:) = real(alpha,kind=kind(alphaind))

    npart = 0
    call set_unifdis('random',id,master,xmin,xmax,ymin,ymax,zmin,zmax,&
                      psep,hfact,npart,xyzh,periodic,mask=i_belong)

    !
    !--need to initialise dBevol to zero, otherwise if cleaning is not updated
    !  then test may give NaNs
    !
    if (mhd) dBevol(4,:) = 0.0

    !
    !--call derivs once to ensure that particles are properly balanced
    !  and smoothing lengths are correct (i.e., will not be changed)
    !
    nactive = npart
    call set_active(npart,nactive,igas)
    call get_derivs
    !
    !--first do the calculation with all particles active, then
    !  perform the force calculation with only a fraction of particles active
    !
    ierr2 = 0
    nptest = npart/10
    allocate(fxyzstore(maxvxyzu,nptest),stat=ierr)
    if (mhd) allocate(dBdtstore(maxBevol+1,nptest),stat=ierr2)
    if (ierr /= 0 .or. ierr2 /= 0) then
       write(*,*) 'ERROR allocating memory for force test, skipping...'
    else
       do itest=1,2
          if (itest==2) then
             nactive = nptest
             if (id==master) write(*,"(/,1x,a,i6,a)") 'evaluating derivs with ',nactive,' particles active...'
          else
             nactive = npart
             if (id==master) write(*,"(1x,a)") 'evaluating derivs with all particles active...'
          endif
          call set_velocity_and_energy
          call set_magnetic_field
          call set_active(npart,nactive,igas)
          call get_derivs
          if (itest==1) then
             fxyzstore(:,1:nptest) = fxyzu(:,1:nptest)
             if (mhd) then
                dBdtstore(1:maxBevol,1:nptest) = dBevol(1:maxBevol,1:nptest)
                dBdtstore(maxBevol+1,1:nptest) = divBsymm(1:nptest)
             endif
          else
             nfailed(:) = 0
             call checkval(nptest,fxyzu(1,:),fxyzstore(1,1:nptest),1.e-4,nfailed(1),'force(x)')
             call checkval(nptest,fxyzu(2,:),fxyzstore(2,1:nptest),1.e-4,nfailed(2),'force(y)')
             call checkval(nptest,fxyzu(3,:),fxyzstore(3,1:nptest),1.e-4,nfailed(3),'force(z)')
             if (maxvxyzu >= 4) then
                call checkval(nptest,fxyzu(iu,:),fxyzstore(4,1:nptest),1.e-5,nfailed(4),'du/dt')
             endif
             if (mhd) then
                call checkval(nptest,dBevol(1,:),dBdtstore(1,1:nptest),1.e-5,nfailed(5),'dBx/dt')
                call checkval(nptest,dBevol(2,:),dBdtstore(2,1:nptest),1.e-5,nfailed(6),'dBy/dt')
                call checkval(nptest,dBevol(3,:),dBdtstore(3,1:nptest),1.e-5,nfailed(7),'dBz/dt')
                if (maxBevol >= 4) then
                   call checkval(nptest,dBevol(4,:),dBdtstore(4,1:nptest),1.e-5,nfailed(8),'dpsi/dt')
                endif
                call checkval(nptest,divBsymm,real(dBdtstore(maxBevol+1,1:nptest),kind=kind(divBsymm)),&
                              1.e-3,nfailed(9),'div B (symm)')
             endif
             call update_test_scores(ntests,nfailed,npass)
          endif
       enddo
    endif
    if (allocated(fxyzstore)) deallocate(fxyzstore)
    if (allocated(dBdtstore)) deallocate(dBdtstore)
#endif
 endif testinddts

 if (id==master) write(*,"(/,a)") '<-- DERIVS TEST COMPLETE'

contains

#ifdef IND_TIMESTEPS
subroutine reset_allactive
 !
 !--reset all particles to active for subsequent tests
 !
 do i=1,npart
    iphase(i) = isetphase(igas,iactive=.true.)
 enddo
 nactive = npart

end subroutine reset_allactive
#endif

subroutine set_active(npart,nactive,itype)
 integer, intent(in) :: npart, nactive, itype
 !
 !  set iphase for mixed active/inactive
 !
#ifdef IND_TIMESTEPS
 do i=1,npart
    if (i <= nactive) then
       iphase(i) = isetphase(itype,iactive=.true.)
    else
       iphase(i) = isetphase(itype,iactive=.false.)
    endif
 enddo
#endif
end subroutine set_active

!--------------------------------------
!+
!  reset all dissipation terms to zero
!+
!--------------------------------------
subroutine reset_dissipation_to_zero

 alpha = 0.
 alphau = 0.
 alphaB = 0.
 beta   = 0.
 if (maxalpha==maxp)  alphaind(:,:)  = 0.
 irealvisc = 0
 shearparam = 0.
 bulkvisc = 0.

end subroutine reset_dissipation_to_zero

!----------------------------------
!+
!  set vxyz array using functions
!  ready for test suite, set u to zero
!+
!----------------------------------
subroutine set_velocity_only

 do i=1,npart
    vxyzu(1,i) = vx(xyzh(:,i))
    vxyzu(2,i) = vy(xyzh(:,i))
    vxyzu(3,i) = vz(xyzh(:,i))
    if (maxvxyzu==4) vxyzu(iu,i) = 0.
 enddo

end subroutine set_velocity_only
!----------------------------------
!+
!  set vxyzu array using functions
!  ready for test suite
!+
!----------------------------------
subroutine set_velocity_and_energy
 integer :: iu
 iu = 4

 do i=1,npart
    vxyzu(1,i) = vx(xyzh(:,i))
    vxyzu(2,i) = vy(xyzh(:,i))
    vxyzu(3,i) = vz(xyzh(:,i))
    if (maxvxyzu >= 4) vxyzu(iu,i) = utherm(xyzh(:,i))
 enddo

end subroutine set_velocity_and_energy

!----------------------------------
!+
!  set mag. field array using functions
!  ready for test suite
!+
!----------------------------------
subroutine set_magnetic_field
 real :: vwavei

 do i=1,npart
    if (mhd) then
       rho1i = 1.0/rhoh(xyzh(4,i),massoftype(igas))
       Bxyz(1,i) = Bx(xyzh(:,i))
       Bxyz(2,i) = By(xyzh(:,i))
       Bxyz(3,i) = Bz(xyzh(:,i))
       Bevol(1,i) = Bxyz(1,i) * rho1i
       Bevol(2,i) = Bxyz(2,i) * rho1i
       Bevol(3,i) = Bxyz(3,i) * rho1i
       if (maxBevol >= 4) then
          vwavei = sqrt(polyk + (Bxyz(1,i)**2 + Bxyz(2,i)**2 + Bxyz(3,i)**2)*rho1i)
          Bevol(4,i) = psi(xyzh(:,i))/vwavei
       endif
    endif
 enddo

end subroutine set_magnetic_field

!----------------------------------
!+
!  reset all MHD terms to zero
!+
!----------------------------------
subroutine reset_mhd_to_zero

 Bextx = 0.
 Bexty = 0.
 Bextz = 0.
 psidecayfac = 0.
 if (mhd) then
    Bevol(:,:) = 0.
    Bxyz(:,:)  = 0.
 endif
 if (use_dust) then
    dustfrac(:,:) = 0.
 endif

end subroutine reset_mhd_to_zero

!--------------------------------------
!+
!  wrapper for the call to derivs
!  so only one line needs changing
!  if interface changes
!+
!--------------------------------------
subroutine get_derivs(timing)
 real(kind=4), intent(out), optional :: timing
 real(kind=4) :: t1,t2

 call getused(t1)
 call derivs(1,npart,nactive,xyzh,vxyzu,fxyzu,fext,divcurlv,divcurlB,&
             Bevol,dBevol,dustprop,ddustprop,dustfrac,ddustevol,temperature,time,0.,dtext_dum)
 call getused(t2)
 if (id==master) call printused(t1)
 if (present(timing)) timing = t2 - t1

end subroutine get_derivs

end subroutine test_derivs

!----------------------------------------------------------------
!+
!  functional form for v and its derivatives
!+
!----------------------------------------------------------------
real function vx(xyzhi)
 use boundary, only:xmin,dxbound
 use physcon, only:pi
 real, intent(in) :: xyzhi(4)

 vx = 0.5/pi*dxbound*sin(2.*pi*(xyzhi(1)-xmin)/dxbound)

end function vx

real function vy(xyzhi)
 use boundary, only:xmin,dxbound,zmin,dzbound
 use physcon,  only:pi
 real, intent(in) :: xyzhi(4)

 vy = 0.5/pi*dxbound*sin(2.*pi*(xyzhi(1)-xmin)/dxbound) &
     - 0.5/pi*dzbound*sin(2.*pi*(xyzhi(3)-zmin)/dzbound)

end function vy

real function vz(xyzhi)
 use boundary, only:ymin,dybound
 use physcon,  only:pi
 real, intent(in) :: xyzhi(4)

 vz = 0.05/pi*dybound*cos(4.*pi*(xyzhi(2)-ymin)/dybound)

end function vz

real function dvxdx(xyzhi)
 use boundary, only:xmin,dxbound
 use physcon,  only:pi
 real, intent(in) :: xyzhi(4)

 dvxdx = cos(2.*pi*(xyzhi(1)-xmin)/dxbound)

end function dvxdx

real function dvxdy(xyzhi)
 real, intent(in) :: xyzhi(4)

 dvxdy = 0.

end function dvxdy

real function dvxdz(xyzhi)
 real, intent(in) :: xyzhi(4)

 dvxdz = 0.

end function dvxdz

real function dvydx(xyzhi)
 use boundary, only:xmin,dxbound
 use physcon,  only:pi
 real, intent(in) :: xyzhi(4)

 dvydx = cos(2.*pi*(xyzhi(1)-xmin)/dxbound)

end function dvydx

real function dvydy(xyzhi)
 real, intent(in) :: xyzhi(4)

 dvydy = 0.

end function dvydy

real function dvydz(xyzhi)
 use boundary, only:zmin,dzbound
 use physcon, only:pi
 real, intent(in) :: xyzhi(4)

 dvydz = -cos(2.*pi*(xyzhi(3)-zmin)/dzbound)

end function dvydz

real function dvzdx(xyzhi)
 real, intent(in) :: xyzhi(4)

 dvzdx = 0.

end function dvzdx

real function dvzdy(xyzhi)
 use boundary, only:ymin,dybound
 use physcon, only:pi
 real, intent(in) :: xyzhi(4)

 dvzdy = -0.2*sin(4.*pi*(xyzhi(2)-ymin)/dybound)

end function dvzdy

real function dvzdz(xyzhi)
 real, intent(in) :: xyzhi(4)

 dvzdz = 0.

end function dvzdz

!
!--second derivs
!
real function dvxdxdx(xyzhi)
 use boundary, only:xmin,dxbound
 use physcon, only:pi
 real, intent(in) :: xyzhi(4)

 dvxdxdx = -2.*pi/dxbound*sin(2.*pi*(xyzhi(1)-xmin)/dxbound)

end function dvxdxdx

real function dvxdxdy(xyzhi)
 real, intent(in) :: xyzhi(4)

 dvxdxdy = 0.

end function dvxdxdy

real function dvxdxdz(xyzhi)
 real, intent(in) :: xyzhi(4)

 dvxdxdz = 0.

end function dvxdxdz

real function dvxdydy(xyzhi)
 real, intent(in) :: xyzhi(4)

 dvxdydy = 0.

end function dvxdydy

real function dvxdydz(xyzhi)
 real, intent(in) :: xyzhi(4)

 dvxdydz = 0.

end function dvxdydz

real function dvxdzdz(xyzhi)
 real, intent(in) :: xyzhi(4)

 dvxdzdz = 0.

end function dvxdzdz

real function dvydxdx(xyzhi)
 use boundary, only:xmin,dxbound
 use physcon, only:pi
 real, intent(in) :: xyzhi(4)

 dvydxdx = -2.*pi/dxbound*sin(2.*pi*(xyzhi(1)-xmin)/dxbound)

end function dvydxdx

real function dvydxdy(xyzhi)
 real, intent(in) :: xyzhi(4)

 dvydxdy = 0.

end function dvydxdy

real function dvydxdz(xyzhi)
 real, intent(in) :: xyzhi(4)

 dvydxdz = 0.

end function dvydxdz

real function dvydydy(xyzhi)
 real, intent(in) :: xyzhi(4)

 dvydydy = 0.

end function dvydydy

real function dvydydz(xyzhi)
 real, intent(in) :: xyzhi(4)

 dvydydz = 0.

end function dvydydz

real function dvydzdz(xyzhi)
 use boundary, only:zmin,dzbound
 use physcon, only:pi
 real, intent(in) :: xyzhi(4)

 dvydzdz = 2.*pi/dzbound*sin(2.*pi*(xyzhi(3)-zmin)/dzbound)

end function dvydzdz

real function dvzdxdx(xyzhi)
 real, intent(in) :: xyzhi(4)

 dvzdxdx = 0.

end function dvzdxdx

real function dvzdxdy(xyzhi)
 real, intent(in) :: xyzhi(4)

 dvzdxdy = 0.

end function dvzdxdy

real function dvzdxdz(xyzhi)
 real, intent(in) :: xyzhi(4)

 dvzdxdz = 0.

end function dvzdxdz

real function dvzdydy(xyzhi)
 use boundary, only:ymin,dybound
 use physcon, only:pi
 real, intent(in) :: xyzhi(4)

 dvzdydy = -0.8*pi/dybound*cos(4.*pi*(xyzhi(2)-ymin)/dybound)

end function dvzdydy

real function dvzdydz(xyzhi)
 real, intent(in) :: xyzhi(4)

 dvzdydz = 0.

end function dvzdydz

real function dvzdzdz(xyzhi)
 real, intent(in) :: xyzhi(4)

 dvzdzdz = 0.

end function dvzdzdz

!----------------------------------------------------------------
!+
!  functional form for divv
!+
!----------------------------------------------------------------
real function divvfunc(xyzhi)
 real, intent(in) :: xyzhi(4)

 divvfunc = dvxdx(xyzhi) + dvydy(xyzhi) + dvzdz(xyzhi)

end function divvfunc

!----------------------------------------------------------------
!+
!  functional form for curlv(x)
!+
!----------------------------------------------------------------
real function curlvfuncx(xyzhi)
 real, intent(in) :: xyzhi(4)

 curlvfuncx = dvzdy(xyzhi) - dvydz(xyzhi)

end function curlvfuncx

real function curlvfuncy(xyzhi)
 real, intent(in) :: xyzhi(4)

 curlvfuncy = dvxdz(xyzhi) - dvzdx(xyzhi)

end function curlvfuncy

real function curlvfuncz(xyzhi)
 real, intent(in) :: xyzhi(4)

 curlvfuncz = dvydx(xyzhi) - dvxdy(xyzhi)

end function curlvfuncz

real function graddivvfuncx(xyzhi)
 real, intent(in) :: xyzhi(4)

 graddivvfuncx = dvxdxdx(xyzhi) + dvydxdy(xyzhi) + dvzdxdz(xyzhi)

end function graddivvfuncx

real function graddivvfuncy(xyzhi)
 real, intent(in) :: xyzhi(4)

 graddivvfuncy = dvxdxdy(xyzhi) + dvydydy(xyzhi) + dvzdydz(xyzhi)

end function graddivvfuncy

real function graddivvfuncz(xyzhi)
 real, intent(in) :: xyzhi(4)

 graddivvfuncz = dvxdxdz(xyzhi) + dvydydz(xyzhi) + dvzdzdz(xyzhi)

end function graddivvfuncz

real function grad2vfuncx(xyzhi)
 real, intent(in) :: xyzhi(4)

 grad2vfuncx = dvxdxdx(xyzhi) + dvxdydy(xyzhi) + dvxdzdz(xyzhi)

end function grad2vfuncx

real function grad2vfuncy(xyzhi)
 real, intent(in) :: xyzhi(4)

 grad2vfuncy = dvydxdx(xyzhi) + dvydydy(xyzhi) + dvydzdz(xyzhi)

end function grad2vfuncy

real function grad2vfuncz(xyzhi)
 real, intent(in) :: xyzhi(4)

 grad2vfuncz = dvzdxdx(xyzhi) + dvzdydy(xyzhi) + dvzdzdz(xyzhi)

end function grad2vfuncz

!----------------------------------------------------------------
!+
!  functional form for ddivv/dt for use in Cullen/Dehnen switch
!+
!----------------------------------------------------------------
real function ddivvdtfunc(xyzhi)
 real, intent(in) :: xyzhi(4)

 ! for div a we assume a has been initialised using the
 ! same functions as v, so we can use divvfunc for this
 ddivvdtfunc = divvfunc(xyzhi) - (dvxdx(xyzhi)**2 + dvydy(xyzhi)**2 + dvzdz(xyzhi)**2 + &
    2.*(dvxdy(xyzhi)*dvydx(xyzhi) + dvxdz(xyzhi)*dvzdx(xyzhi) + dvydz(xyzhi)*dvzdy(xyzhi)))

end function ddivvdtfunc

real function alphalocfunc(xyzhi)
 use options,      only:alpha,alphamax
 use eos,          only:gamma,polyk
 use densityforce, only:get_alphaloc
 real, intent(in) :: xyzhi(4)
 real :: ddivvdti,spsoundi,xi_limiter,fac,curlv2

 ddivvdti = ddivvdtfunc(xyzhi)
 fac = -max(-divvfunc(xyzhi),0.)**2
 curlv2 = curlvfuncx(xyzhi)**2 + curlvfuncy(xyzhi)**2 + curlvfuncz(xyzhi)**2
 if (fac + curlv2 > 0.) then
    xi_limiter = fac/(fac + curlv2)
 else
    xi_limiter = 1.
 endif
 if (gamma < 1.0001) then
    spsoundi = sqrt(polyk)
 else
    spsoundi = sqrt(gamma*(gamma-1.)*uthermconst(xyzhi))
 endif
 alphalocfunc = get_alphaloc(ddivvdti,spsoundi,xyzhi(4),xi_limiter,alpha,alphamax)

end function alphalocfunc

!----------------------------------------------------------------
!+
!  functional form for dh/dt
!+
!----------------------------------------------------------------
real function dhdtfunc(xyzhi)
 use physcon,  only:pi
 use part,     only:rhoh,dhdrho
 real, intent(in) :: xyzhi(4)
 real :: drhodti

 drhodti = -rhoh(xyzhi(4),massoftype(1))*divvfunc(xyzhi)
 dhdtfunc = dhdrho(xyzhi(4),massoftype(1))*drhodti

end function dhdtfunc
!----------------------------------------------------------------
!+
!  functional form for du/dt = -P/rho (div v)
!  not including the term out the front = (gamma-1)*u
!+
!----------------------------------------------------------------
real function dudtfunc(xyzhi)
 real, intent(in) :: xyzhi(4)

 dudtfunc = -divvfunc(xyzhi)

end function dudtfunc

!----------------------------------------------------------------
!+
!  functional form for thermal energy
!+
!----------------------------------------------------------------
real function utherm(xyzhi)
 use boundary, only:xmin,dxbound,ymin,dybound,zmin,dzbound
 use physcon,  only:pi
 real, intent(in) :: xyzhi(4)

 utherm = 0.5/pi*(3. + sin(2.*pi*(xyzhi(1)-xmin)/dxbound) &
                     + cos(2.*pi*(xyzhi(2)-ymin)/dybound) &
                     + sin(2.*pi*(xyzhi(3)-zmin)/dzbound))

end function utherm

!----------------------------------------------------------------
!+
!  functional form for thermal energy
!  (constant => use for AV to get constant spsound)
!+
!----------------------------------------------------------------
real function uthermconst(xyzhi)
 real, intent(in) :: xyzhi(4)

 uthermconst = 4.0

end function uthermconst

!----------------------------------------------------------------
!+
!  functional form for hydrodynamic forces
!+
!----------------------------------------------------------------
real function dudx(xyzhi)
 use boundary, only:xmin,dxbound
 use physcon,  only:pi
 real, intent(in) :: xyzhi(4)

 dudx = 1./dxbound*cos(2.*pi*(xyzhi(1)-xmin)/dxbound)

end function dudx

real function dudy(xyzhi)
 use boundary, only:ymin,dybound
 use physcon,  only:pi
 real, intent(in) :: xyzhi(4)

 dudy = -1./dybound*sin(2.*pi*(xyzhi(2)-ymin)/dybound)

end function dudy

real function dudz(xyzhi)
 use boundary, only:zmin,dzbound
 use physcon,  only:pi
 real, intent(in) :: xyzhi(4)

 dudz = 1./dzbound*cos(2.*pi*(xyzhi(3)-zmin)/dzbound)

end function dudz

real function del2u(xyzhi)
 use boundary, only:xmin,ymin,zmin,dxbound,dybound,dzbound
 use physcon,  only:pi
 real, intent(in) :: xyzhi(4)
 real :: dudxdx,dudydy,dudzdz

 dudxdx = -2.*pi/dxbound**2*sin(2.*pi*(xyzhi(1)-xmin)/dxbound)
 dudydy = -2.*pi/dybound**2*cos(2.*pi*(xyzhi(2)-ymin)/dybound)
 dudzdz = -2.*pi/dzbound**2*sin(2.*pi*(xyzhi(3)-zmin)/dzbound)
 del2u  = dudxdx + dudydy + dudzdz

end function del2u

real function forcefuncx(xyzhi)
 use eos,      only:gamma
 real, intent(in) :: xyzhi(4)

 ! fx = -(grad P)_x / rho,
 ! P = (gamma-1)*rho*u,
 ! grad P = (gamma-1)*rho*du/dx  (rho = const)

 forcefuncx = -(gamma-1.)*dudx(xyzhi)

end function forcefuncx

real function forcefuncy(xyzhi)
 use eos,      only:gamma
 real, intent(in) :: xyzhi(4)

 ! fy = -(grad P)_y / rho,
 ! P = (gamma-1)*rho*u,
 ! grad P = (gamma-1)*rho*du/dy  (rho = const)

 forcefuncy = -(gamma-1.)*dudy(xyzhi)

end function forcefuncy

real function forcefuncz(xyzhi)
 use eos,      only:gamma
 real, intent(in) :: xyzhi(4)

 ! fz = -(grad P)_z / rho,
 ! P = (gamma-1)*rho*u,
 ! grad P = (gamma-1)*rho*du/dz  (rho = const)

 forcefuncz = -(gamma-1.)*dudz(xyzhi)

end function forcefuncz

!----------------------------------------------------------------
!+
!  functional form for hydrodynamic + AV forces
!  (see e.g. Lodato & Price (2010) for translation
!   of SPH AV term into Navier-Stokes terms)
!+
!----------------------------------------------------------------
real function forceavx(xyzhi)
 use eos,     only:gamma,polyk
 use options, only:alpha
 use kernel,  only:av_factor
 real, intent(in) :: xyzhi(4)
 real :: spsoundi,fac,coeff1,coeff2

 if (gamma < 1.0001) then
    spsoundi = sqrt(polyk)
 else
    spsoundi = sqrt(gamma*(gamma-1.)*uthermconst(xyzhi))
 endif
#ifdef DISC_VISCOSITY
 fac = alpha*spsoundi*xyzhi(4)
#else
 if (divvfunc(xyzhi) < 0.) then
    fac = alpha*spsoundi*xyzhi(4)*av_factor
 else
    fac = 0.
 endif
#endif
 coeff1 = fac*0.1
 coeff2 = fac*0.2
 forceavx = &
    coeff1*(dvxdxdx(xyzhi) + dvxdydy(xyzhi) + dvxdzdz(xyzhi)) &  ! del^2 v
   +coeff2*(dvxdxdx(xyzhi) + dvydxdy(xyzhi) + dvzdxdz(xyzhi))    ! grad (div v)

end function forceavx

real function forceavy(xyzhi)
 use eos,     only:gamma,polyk
 use options, only:alpha !,beta
 use kernel,  only:av_factor
 real, intent(in) :: xyzhi(4)
 real :: spsoundi,fac,coeff1,coeff2

 if (gamma < 1.0001) then
    spsoundi = sqrt(polyk)
 else
    spsoundi = sqrt(gamma*(gamma-1.)*uthermconst(xyzhi))
 endif
#ifdef DISC_VISCOSITY
 fac = alpha*spsoundi*xyzhi(4)
#else
 if (divvfunc(xyzhi) < 0.) then
    fac = alpha*spsoundi*xyzhi(4)*av_factor
 else
    fac = 0.
 endif
#endif
 coeff1 = fac*0.1
 coeff2 = fac*0.2
 forceavy =  &
    coeff1*(dvydxdx(xyzhi) + dvydydy(xyzhi) + dvydzdz(xyzhi)) &  ! del^2 v
   +coeff2*(dvxdxdy(xyzhi) + dvydydy(xyzhi) + dvzdydz(xyzhi))    ! grad (div v)

end function forceavy

real function forceavz(xyzhi)
 use eos,     only:gamma,polyk
 use options, only:alpha
 use kernel,  only:av_factor
 real, intent(in) :: xyzhi(4)
 real :: spsoundi,fac,coeff1,coeff2

 if (gamma < 1.0001) then
    spsoundi = sqrt(polyk)
 else
    spsoundi = sqrt(gamma*(gamma-1.)*uthermconst(xyzhi))
 endif
#ifdef DISC_VISCOSITY
 fac = alpha*spsoundi*xyzhi(4)
#else
 if (divvfunc(xyzhi) < 0.) then
    fac = alpha*spsoundi*xyzhi(4)*av_factor
 else
    fac = 0.
 endif
#endif
 coeff1 = fac*0.1
 coeff2 = fac*0.2
 forceavz =  &
    coeff1*(dvzdxdx(xyzhi) + dvzdydy(xyzhi) + dvzdzdz(xyzhi)) &  ! del^2 v
   +coeff2*(dvxdxdz(xyzhi) + dvydydz(xyzhi) + dvzdzdz(xyzhi))    ! grad (div v)

end function forceavz

!----------------------------------------------------------------
!+
!  functional form for viscous forces
!  (assuming constant viscosity parameters and constant density)
!+
!----------------------------------------------------------------
real function forceviscx(xyzhi)
 use viscosity, only:bulkvisc,shearfunc
 real, intent(in) :: xyzhi(4)
 real :: eta

 eta = shearfunc(xyzhi(1),xyzhi(2),xyzhi(3),0.)
 forceviscx = 1.*( &
                  eta*(dvxdxdx(xyzhi) + dvxdydy(xyzhi) + dvxdzdz(xyzhi)) &  ! del^2 v
 +(bulkvisc + eta/3.)*(dvxdxdx(xyzhi) + dvydxdy(xyzhi) + dvzdxdz(xyzhi)))   ! grad (div v)

end function forceviscx

real function forceviscy(xyzhi)
 use viscosity, only:bulkvisc,shearfunc
 real, intent(in) :: xyzhi(4)
 real :: eta

 eta = shearfunc(xyzhi(1),xyzhi(2),xyzhi(3),0.)
 forceviscy = 1.*( &
                  eta*(dvydxdx(xyzhi) + dvydydy(xyzhi) + dvydzdz(xyzhi)) &  ! del^2 v
 +(bulkvisc + eta/3.)*(dvxdxdy(xyzhi) + dvydydy(xyzhi) + dvzdydz(xyzhi)))   ! grad (div v)

end function forceviscy

real function forceviscz(xyzhi)
 use viscosity, only:bulkvisc,shearfunc
 real, intent(in) :: xyzhi(4)
 real :: eta

 eta = shearfunc(xyzhi(1),xyzhi(2),xyzhi(3),0.)
 forceviscz = 1.*( &
                  eta*(dvzdxdx(xyzhi) + dvzdydy(xyzhi) + dvzdzdz(xyzhi)) &  ! del^2 v
 +(bulkvisc + eta/3.)*(dvxdxdz(xyzhi) + dvydydz(xyzhi) + dvzdzdz(xyzhi)))   ! grad (div v)

end function forceviscz

!
!--spatial derivatives of shear viscosity parameter
!
real function detadx(xyzhi)
 real, intent(in) :: xyzhi(4)

 detadx = 0.

end function detadx

!--spatial derivative of shear viscosity parameter
real function detady(xyzhi)
 real, intent(in) :: xyzhi(4)

 detady = 0.

end function detady

!--spatial derivative of shear viscosity parameter
real function detadz(xyzhi)
 real, intent(in) :: xyzhi(4)

 detadz = 0.

end function detadz

!------------------
!+
!  Strain tensor
!+
!-----------------
real function sxx(xyzhi)
 real, intent(in) :: xyzhi(4)

 sxx = 2.*dvxdx(xyzhi)

end function sxx

real function sxy(xyzhi)
 real, intent(in) :: xyzhi(4)

 sxy = dvxdy(xyzhi) + dvydx(xyzhi)

end function sxy

real function sxz(xyzhi)
 real, intent(in) :: xyzhi(4)

 sxz = dvxdz(xyzhi) + dvzdx(xyzhi)

end function sxz

real function syy(xyzhi)
 real, intent(in) :: xyzhi(4)

 syy = 2.*dvydy(xyzhi)

end function syy

real function syz(xyzhi)
 real, intent(in) :: xyzhi(4)

 syz = dvydz(xyzhi) + dvzdy(xyzhi)

end function syz

real function szz(xyzhi)
 real, intent(in) :: xyzhi(4)

 szz = 2.*dvzdz(xyzhi)

end function szz

!----------------------------------------------------------------
!+
!  functional form for vector potential
!+
!----------------------------------------------------------------
real function Ax(xyzhi)
 use boundary, only:ymin,dybound
 use physcon, only:pi
 real, intent(in) :: xyzhi(4)

! Bz = 1.5/pi*dybound*cos(2.*pi*(xyzhi(2)-ymin)/dybound) + 1.0
!
! Bz = dAy/dx - dAx/dy
!
 Ax = -7.5*dybound**2/(pi**2)*sin(2.*pi*(xyzhi(2)-ymin)/dybound)

end function Ax

real function Ay(xyzhi)
 use boundary, only:zmin,dzbound
 use physcon, only:pi
 real, intent(in) :: xyzhi(4)

! NB this is non-zero div B
! Bx = 0.5/pi*dxbound*sin(2.*pi*(xyzhi(1)-xmin)/dxbound) &
!    - 0.5/pi*dzbound*cos(2.*pi*(xyzhi(3)-zmin)/dzbound) + 2.0
!
! Bx = dAz/dy - dAy/dz
!
 Ay = 2.5*dzbound**2/(pi**2)*sin(2.*pi*(xyzhi(3)-zmin)/dzbound)

end function Ay

real function Az(xyzhi)
 use boundary, only:xmin,dxbound
 use physcon, only:pi
 real, intent(in) :: xyzhi(4)

! By = 0.5/pi*dxbound*sin(2.*pi*(xyzhi(1)-xmin)/dxbound) + 3.0
!
! By = dAx/dz - dAz/dx
!
 Az = 2.5*dxbound**2/(pi**2)*cos(2.*pi*(xyzhi(1)-xmin)/dxbound)

end function Az

!----------------------------------------------------------------
!+
!  functional form for B and its derivatives
!+
!----------------------------------------------------------------
real function Bx(xyzhi)
 use boundary, only:xmin,dxbound,zmin,dzbound
 use physcon,  only:pi
 use part,     only:Bextx
 real, intent(in) :: xyzhi(4)

 Bx = -5./pi*dzbound*cos(2.*pi*(xyzhi(3)-zmin)/dzbound) + Bextx
! NB this is non-zero div B
 Bx = Bx + 0.5/pi*dxbound*sin(2.*pi*(xyzhi(1)-xmin)/dxbound)

end function Bx

real function By(xyzhi)
 use boundary, only:xmin,dxbound
 use physcon,  only:pi
 use part,     only:Bexty
 real, intent(in) :: xyzhi(4)

 By = 5./pi*dxbound*sin(2.*pi*(xyzhi(1)-xmin)/dxbound) + Bexty

end function By

real function Bz(xyzhi)
 use boundary, only:ymin,dybound
 use physcon,  only:pi
 use part,     only:Bextz
 real, intent(in) :: xyzhi(4)

 Bz = 15./pi*dybound*cos(2.*pi*(xyzhi(2)-ymin)/dybound) + Bextz

end function Bz

real function dBxdx(xyzhi)
 use boundary, only:xmin,dxbound
 use physcon,  only:pi
 real, intent(in) :: xyzhi(4)

 ! Bx = 0.5/pi*dxbound*sin(2.*pi*(xyzh(1,i)-xmin)/dxbound)

 dBxdx = cos(2.*pi*(xyzhi(1)-xmin)/dxbound)

end function dBxdx

real function dBxdy(xyzhi)
 real, intent(in) :: xyzhi(4)

 ! Bx = 0.5/pi*dxbound*sin(2.*pi*(xyzh(1,i)-xmin)/dxbound)

 dBxdy = 0.

end function dBxdy

real function dBxdz(xyzhi)
 use boundary, only:zmin,dzbound
 use physcon,  only:pi
 real, intent(in) :: xyzhi(4)

 ! Bx = 0.5/pi*dxbound*sin(2.*pi*(xyzh(1,i)-xmin)/dxbound)
 !    - 0.5/pi*dzbound*cos(2.*pi*(xyzhi(3)-zmin)/dzbound)
 dBxdz = 10.*sin(2.*pi*(xyzhi(3)-zmin)/dzbound)

end function dBxdz

real function dBydx(xyzhi)
 use boundary, only:xmin,dxbound
 use physcon,  only:pi
 real, intent(in) :: xyzhi(4)

 ! By = 0.5/pi*dxbound*sin(2.*pi*(xyzh(1,i)-xmin)/dxbound)

 dBydx = 10.*cos(2.*pi*(xyzhi(1)-xmin)/dxbound)

end function dBydx

real function dBydy(xyzhi)
 real, intent(in) :: xyzhi(4)

 ! By = 0.5/pi*dxbound*sin(2.*pi*(xyzh(1,i)-xmin)/dxbound)

 dBydy = 0.

end function dBydy

real function dBydz(xyzhi)
 real, intent(in) :: xyzhi(4)

 ! By = 0.5/pi*dxbound*sin(2.*pi*(xyzh(1,i)-xmin)/dxbound)

 dBydz = 0.

end function dBydz

real function dBzdx(xyzhi)
 real, intent(in) :: xyzhi(4)

 dBzdx = 0.

end function dBzdx

real function dBzdy(xyzhi)
 use boundary, only:ymin,dybound
 use physcon,  only:pi
 real, intent(in) :: xyzhi(4)

 ! Bz = 15./pi*dybound*cos(2.*pi*(xyzhi(2)-ymin)/dybound) + Bextz
 dBzdy = -30.*sin(2.*pi*(xyzhi(2)-ymin)/dybound)

end function dBzdy

real function dBzdz(xyzhi)
 real, intent(in) :: xyzhi(4)

 dBzdz = 0.

end function dBzdz

!
!--second derivatives of B (used to test resistivity)
!
real function dBxdxdx(xyzhi)
 use boundary, only:dxbound,xmin
 use physcon,  only:pi
 real, intent(in) :: xyzhi(4)

 dBxdxdx = -2.*pi/dxbound*sin(2.*pi*(xyzhi(1)-xmin)/dxbound)

end function dBxdxdx

real function dBxdydy(xyzhi)
 real, intent(in) :: xyzhi(4)

 dBxdydy = 0.

end function dBxdydy

real function dBxdzdz(xyzhi)
 use boundary, only:dzbound,zmin
 use physcon,  only:pi
 real, intent(in) :: xyzhi(4)

! dBxdz = 10.*sin(2.*pi*(xyzhi(3)-zmin)/dzbound)
 dBxdzdz = 20.*pi/dzbound*cos(2.*pi*(xyzhi(3)-zmin)/dzbound)

end function dBxdzdz

real function dBydxdx(xyzhi)
 use boundary, only:dxbound,xmin
 use physcon,  only:pi
 real, intent(in) :: xyzhi(4)

 !dBydx = 10.*cos(2.*pi*(xyzhi(1)-xmin)/dxbound)
 dBydxdx = -20.*pi/dxbound*sin(2.*pi*(xyzhi(1)-xmin)/dxbound)

end function dBydxdx

real function dBydydy(xyzhi)
 real, intent(in) :: xyzhi(4)

 dBydydy = 0.

end function dBydydy

real function dBydzdz(xyzhi)
 real, intent(in) :: xyzhi(4)

 dBydzdz = 0.

end function dBydzdz

real function dBzdxdx(xyzhi)
 real, intent(in) :: xyzhi(4)

 dBzdxdx = 0.

end function dBzdxdx

real function dBzdydy(xyzhi)
 use boundary, only:dybound,ymin
 use physcon,  only:pi
 real, intent(in) :: xyzhi(4)

 !dBzdy = -30.*sin(2.*pi*(xyzhi(2)-ymin)/dybound)
 dBzdydy = -60.*pi/dybound*cos(2.*pi*(xyzhi(2)-ymin)/dybound)

end function dBzdydy

real function dBzdzdz(xyzhi)
 real, intent(in) :: xyzhi(4)

 dBzdzdz = 0.

end function dBzdzdz

real function dBxdtresist(xyzhi)
 use options, only:alphaB
 use part,    only:rhoh,massoftype,igas
 real, intent(in) :: xyzhi(4)
 real :: vsig, rho1i

 vsig = 0. !valfven(xyzhi(1))
 rho1i = 1.0/rhoh(xyzhi(4),massoftype(igas))
 dBxdtresist = rho1i * (0.5*alphaB*xyzhi(4)*(vsig*(dBxdxdx(xyzhi) + dBxdydy(xyzhi) + dBxdzdz(xyzhi)) + &
   0.*(dvalfvendx(xyzhi)*dBxdx(xyzhi) + dvalfvendy(xyzhi)*dBxdy(xyzhi) + dvalfvendz(xyzhi)*dBxdz(xyzhi))))

end function dBxdtresist

real function dBydtresist(xyzhi)
 use options, only:alphaB
 use part,    only:rhoh,massoftype,igas
 real, intent(in) :: xyzhi(4)
 real :: vsig, rho1i

 vsig = 0. !valfven(xyzhi)
 rho1i = 1.0/rhoh(xyzhi(4),massoftype(igas))
 dBydtresist = rho1i * (0.5*alphaB*xyzhi(4)*(vsig*(dBydxdx(xyzhi) + dBydydy(xyzhi) + dBydzdz(xyzhi)) + &
   0.*(dvalfvendx(xyzhi)*dBydx(xyzhi) + dvalfvendy(xyzhi)*dBydy(xyzhi) + dvalfvendz(xyzhi)*dBydz(xyzhi))))

end function dBydtresist

real function dBzdtresist(xyzhi)
 use options, only:alphaB
 use part,    only:rhoh,massoftype,igas
 real, intent(in) :: xyzhi(4)
 real :: vsig, rho1i

 vsig = 0. !valfven(xyzhi)
 rho1i = 1.0/rhoh(xyzhi(4),massoftype(igas))
 dBzdtresist = 0.5*alphaB*xyzhi(4)*(vsig*(dBzdxdx(xyzhi) + dBzdydy(xyzhi) + dBzdzdz(xyzhi)) + &
   0.*(dvalfvendx(xyzhi)*dBzdx(xyzhi) + dvalfvendy(xyzhi)*dBzdy(xyzhi) + dvalfvendz(xyzhi)*dBzdz(xyzhi)))

end function dBzdtresist

!
!--functional form of div B
!
real function divBfunc(xyzhi)
 real, intent(in) :: xyzhi(4)

 divBfunc = dBxdx(xyzhi) + dBydy(xyzhi) + dBzdz(xyzhi)

end function divBfunc

!----------------------------------------------------------------
!+
!  functional form for curl B
!+
!----------------------------------------------------------------
real function curlBfuncx(xyzhi)
 real, intent(in) :: xyzhi(4)

 curlBfuncx = dBzdy(xyzhi) - dBydz(xyzhi)

end function curlBfuncx

real function curlBfuncy(xyzhi)
 real, intent(in) :: xyzhi(4)

 curlBfuncy = dBxdz(xyzhi) - dBzdx(xyzhi)

end function curlBfuncy

real function curlBfuncz(xyzhi)
 real, intent(in) :: xyzhi(4)

 curlBfuncz = dBydx(xyzhi) - dBxdy(xyzhi)

end function curlBfuncz

!----------------------------------------------------------------
!+
!  functional form for vector potential time derivatives
!+
!----------------------------------------------------------------
real function dAxdt(xyzhi)
 use part, only:Bexty,Bextz
 real, intent(in) :: xyzhi(4)

 dAxdt = -(Ax(xyzhi)*dvxdx(xyzhi) + Ay(xyzhi)*dvydx(xyzhi) + Az(xyzhi)*dvzdx(xyzhi)) &
         + vy(xyzhi)*Bextz - vz(xyzhi)*Bexty

end function dAxdt

real function dAydt(xyzhi)
 use part, only:Bextx,Bextz
 real, intent(in) :: xyzhi(4)

 dAydt = -(Ax(xyzhi)*dvxdy(xyzhi) + Ay(xyzhi)*dvydy(xyzhi) + Az(xyzhi)*dvzdy(xyzhi)) &
         + vz(xyzhi)*Bextx - vx(xyzhi)*Bextz

end function dAydt

real function dAzdt(xyzhi)
 use part, only:Bextx,Bexty
 real, intent(in) :: xyzhi(4)

 dAzdt = -(Ax(xyzhi)*dvxdz(xyzhi) + Ay(xyzhi)*dvydz(xyzhi) + Az(xyzhi)*dvzdz(xyzhi)) &
         + vx(xyzhi)*Bexty - vy(xyzhi)*Bextx

end function dAzdt

!----------------------------------------------------------------
!+
!  functional form for dB/dt
!+
!----------------------------------------------------------------
real function dBxdt(xyzhi)
 use part,    only:rhoh,massoftype,igas
 real, intent(in) :: xyzhi(4)
 real :: rho1i

 rho1i = 1.0/rhoh(xyzhi(4),massoftype(igas))
 dBxdt = rho1i * (Bx(xyzhi)*dvxdx(xyzhi) + By(xyzhi)*dvxdy(xyzhi) &
             + Bz(xyzhi)*dvxdz(xyzhi))! - Bx(xyzhi)*divvfunc(xyzhi))

end function dBxdt

real function dBydt(xyzhi)
 use part,    only:rhoh,massoftype,igas
 real, intent(in) :: xyzhi(4)
 real :: rho1i

 rho1i = 1.0/rhoh(xyzhi(4),massoftype(igas))
 dBydt = rho1i * (Bx(xyzhi)*dvydx(xyzhi) + By(xyzhi)*dvydy(xyzhi) &
             + Bz(xyzhi)*dvydz(xyzhi))! - By(xyzhi)*divvfunc(xyzhi))

end function dBydt

real function dBzdt(xyzhi)
 use part,    only:rhoh,massoftype,igas
 real, intent(in) :: xyzhi(4)
 real :: rho1i

 rho1i = 1.0/rhoh(xyzhi(4),massoftype(igas))
 dBzdt = rho1i * (Bx(xyzhi)*dvzdx(xyzhi) + By(xyzhi)*dvzdy(xyzhi) &
             + Bz(xyzhi)*dvzdz(xyzhi))! - Bz(xyzhi)*divvfunc(xyzhi))

end function dBzdt

!----------------------------------------------------------------
!+
!  functional form for MHD forces
!+
!----------------------------------------------------------------
real function forcemhdx(xyzhi)
 real, intent(in) :: xyzhi(4)
 real :: fisox,fanisox

 fisox = Bx(xyzhi)*dBxdx(xyzhi) + By(xyzhi)*dBydx(xyzhi) + Bz(xyzhi)*dBzdx(xyzhi)
 fanisox = Bx(xyzhi)*dBxdx(xyzhi) + By(xyzhi)*dBxdy(xyzhi) + Bz(xyzhi)*dBxdz(xyzhi) !&
 !+ Bx(xyzhi)*divBfunc(xyzhi)

 forcemhdx = -1./rhozero*(fisox - fanisox)

end function forcemhdx

real function forcemhdy(xyzhi)
 real, intent(in) :: xyzhi(4)
 real :: fisoy,fanisoy

 fisoy = Bx(xyzhi)*dBxdy(xyzhi) + By(xyzhi)*dBydy(xyzhi) + Bz(xyzhi)*dBzdy(xyzhi)
 fanisoy = Bx(xyzhi)*dBydx(xyzhi) + By(xyzhi)*dBydy(xyzhi) + Bz(xyzhi)*dBydz(xyzhi) !&
 !+ By(xyzhi)*divBfunc(xyzhi)

 forcemhdy = -1./rhozero*(fisoy - fanisoy)

end function forcemhdy

real function forcemhdz(xyzhi)
 real, intent(in) :: xyzhi(4)
 real :: fisoz,fanisoz

 fisoz = Bx(xyzhi)*dBxdz(xyzhi) + By(xyzhi)*dBydz(xyzhi) + Bz(xyzhi)*dBzdz(xyzhi)
 fanisoz = Bx(xyzhi)*dBzdx(xyzhi) + By(xyzhi)*dBzdy(xyzhi) + Bz(xyzhi)*dBzdz(xyzhi) !&
 !+ Bz(xyzhi)*divBfunc(xyzhi)

 forcemhdz = -1./rhozero*(fisoz - fanisoz)

end function forcemhdz

!----------------------------------------------------------------
!+
!  Alfven speed and derivatives
!+
!----------------------------------------------------------------
real function valfven(xyzhi)
 use part, only:rhoh
 real, intent(in) :: xyzhi(4)

 valfven = sqrt((Bx(xyzhi)**2 + By(xyzhi)**2 + Bz(xyzhi)**2)/rhoh(xyzhi(4),massoftype(1)))

end function valfven

real function dvalfvendx(xyzhi)
 use part, only:rhoh
 real, intent(in) :: xyzhi(4)
 real :: rhoi, B2i

 rhoi = rhoh(xyzhi(4),massoftype(1))
 B2i  = Bx(xyzhi)**2 + By(xyzhi)**2 + Bz(xyzhi)**2
 dvalfvendx = 1./sqrt(rhoi*B2i)* &
             (Bx(xyzhi)*dBxdx(xyzhi) + By(xyzhi)*dBydx(xyzhi) + Bz(xyzhi)*dBzdx(xyzhi))

end function dvalfvendx

real function dvalfvendy(xyzhi)
 use part, only:rhoh
 real, intent(in) :: xyzhi(4)
 real :: rhoi, B2i

 rhoi = rhoh(xyzhi(4),massoftype(1))
 B2i  = Bx(xyzhi)**2 + By(xyzhi)**2 + Bz(xyzhi)**2
 dvalfvendy = 1./sqrt(rhoi*B2i)* &
             (Bx(xyzhi)*dBxdy(xyzhi) + By(xyzhi)*dBydy(xyzhi) + Bz(xyzhi)*dBzdy(xyzhi))

end function dvalfvendy

real function dvalfvendz(xyzhi)
 use part, only:rhoh
 real, intent(in) :: xyzhi(4)
 real :: rhoi, B2i

 rhoi = rhoh(xyzhi(4),massoftype(1))
 B2i  = Bx(xyzhi)**2 + By(xyzhi)**2 + Bz(xyzhi)**2
 dvalfvendz = 1./sqrt(rhoi*B2i)* &
             (Bx(xyzhi)*dBxdz(xyzhi) + By(xyzhi)*dBydz(xyzhi) + Bz(xyzhi)*dBzdz(xyzhi))

end function dvalfvendz

!----------------------------------------------------------------
!+
!  functional form for Psi and derivatives in test of div B cleaning
!+
!----------------------------------------------------------------
real function psi(xyzhi)
 use boundary, only:dxbound,dybound,dzbound,xmin,ymin,zmin
 use physcon,  only:pi
 real, intent(in) :: xyzhi(4)

 psi = 0.5/pi*dxbound*sin(2.*pi*(xyzhi(1)-xmin)/dxbound) &
     - 0.5/pi*dzbound*cos(2.*pi*(xyzhi(3)-zmin)/dzbound) &
     + 0.5/pi*dybound*sin(2.*pi*(xyzhi(2)-ymin)/dybound)

end function psi

real function dpsidt(xyzhi)
 use options, only:ieos,psidecayfac
 use eos,     only:equationofstate
 use part,    only:rhoh
 real, intent(in) :: xyzhi(4)
 real :: vsig,spsoundi,ponrhoi

 call equationofstate(ieos,ponrhoi,spsoundi,rhoh(xyzhi(4),massoftype(1)),xyzhi(1),xyzhi(2),xyzhi(3))
 vsig = sqrt(valfven(xyzhi)**2 + spsoundi**2)
 dpsidt = -vsig**2*divBfunc(xyzhi) - psi(xyzhi)*psidecayfac*vsig/xyzhi(4) &
          -0.5*psi(xyzhi)*divvfunc(xyzhi)

end function dpsidt

real function dpsidx(xyzhi)
 use boundary, only:dxbound,xmin
 use physcon,  only:pi
 use part,     only:rhoh,massoftype,igas
 real, intent(in) :: xyzhi(4)
 real :: rho1i

 !--minus grad psi
 !  updated to be -1/rho grad psi (for B/rho evolution)
 rho1i = 1.0/rhoh(xyzhi(4),massoftype(igas))
 dpsidx = dBxdt(xyzhi) - rho1i * cos(2.*pi*(xyzhi(1)-xmin)/dxbound)

end function dpsidx

real function dpsidy(xyzhi)
 use boundary, only:dybound,ymin
 use physcon,  only:pi
 use part,     only:rhoh,massoftype,igas
 real, intent(in) :: xyzhi(4)
 real :: rho1i

 !--minus grad psi
 !  updated to be -1/rho grad psi (for B/rho evolution)
 rho1i = 1.0/rhoh(xyzhi(4),massoftype(igas))
 dpsidy = dBydt(xyzhi) - rho1i * cos(2.*pi*(xyzhi(2)-ymin)/dybound)

end function dpsidy

real function dpsidz(xyzhi)
 use boundary, only:dzbound,zmin
 use physcon,  only:pi
 use part,     only:rhoh,massoftype,igas
 real, intent(in) :: xyzhi(4)
 real :: rho1i

 !--minus grad psi
 !  updated to be -1/rho grad psi (for B/rho evolution)
 rho1i = 1.0/rhoh(xyzhi(4),massoftype(igas))
 dpsidz = dBzdt(xyzhi) - rho1i * sin(2.*pi*(xyzhi(3)-zmin)/dzbound)

end function dpsidz

!----------------------------------------------------------------
!+
!  functional form for (dB/dt)_ambipolar
!+
!----------------------------------------------------------------
real function dBambix(xyzhi)
 real, intent(in) :: xyzhi(4)

 dBambix = 0.

end function dBambix

real function dBambiy(xyzhi)
 real, intent(in) :: xyzhi(4)

 dBambiy = 0.

end function dBambiy

real function dBambiz(xyzhi)
 real, intent(in) :: xyzhi(4)

 dBambiz = 0.

end function dBambiz

!----------------------------------------------------------------
!+
!  functional form for one-fluid dust derivatives
!+
!----------------------------------------------------------------
real function dustfrac_func(xyzhi)
 use physcon,  only:pi
 use part,     only:ndusttypes
 use boundary, only:dxbound,dybound,dzbound,xmin,ymin,zmin
 real, intent(in) :: xyzhi(4)

 dustfrac_func = 0.5/pi*(0.5 + 0.01*sin(4.*pi*(xyzhi(1)-xmin)/dxbound)  &
                             + 0.02*sin(2.*pi*(xyzhi(2)-ymin)/dybound)  &
                             + 0.05*cos(4.*pi*(xyzhi(3)-zmin)/dzbound)) &
                 *1./real(ndusttypes)

end function dustfrac_func

real function ddustevoldx(xyzhi)
 use physcon,  only:pi
 use part,     only:ndusttypes
 use boundary, only:dxbound,xmin
 real, intent(in) :: xyzhi(4)

 ddustevoldx = 2.*0.01/dxbound*cos(4.*pi*(xyzhi(1)-xmin)/dxbound) &
               *1./real(ndusttypes)

end function ddustevoldx

real function ddustevoldy(xyzhi)
 use physcon,  only:pi
 use part,     only:ndusttypes
 use boundary, only:dybound,ymin
 real, intent(in) :: xyzhi(4)

 ddustevoldy = 0.02/dybound*cos(2.*pi*(xyzhi(2)-ymin)/dybound) &
               *1./real(ndusttypes)

end function ddustevoldy

real function ddustevoldz(xyzhi)
 use physcon,  only:pi
 use part,     only:ndusttypes
 use boundary, only:dzbound,zmin
 real, intent(in) :: xyzhi(4)

 ddustevoldz = -2.*0.05/dzbound*sin(4.*pi*(xyzhi(3)-zmin)/dzbound) &
               *1./real(ndusttypes)

end function ddustevoldz

real function del2dustfrac(xyzhi)
 use physcon,  only:pi
 use part,     only:ndusttypes
 use boundary, only:dxbound,dybound,dzbound,xmin,ymin,zmin
 real, intent(in) :: xyzhi(4)

 del2dustfrac = (-8.*pi/dxbound**2*0.01*sin(4.*pi*(xyzhi(1)-xmin)/dxbound)  &
                 -2.*pi/dybound**2*0.02*sin(2.*pi*(xyzhi(2)-ymin)/dybound)  &
                 -8.*pi/dzbound**2*0.05*cos(4.*pi*(xyzhi(3)-zmin)/dzbound)) &
                *1./real(ndusttypes)

end function del2dustfrac

real function ddustevol_func(xyzhi)
 use eos,  only:gamma
 use part, only:ndusttypes
#ifdef DUST
 use dust, only:get_ts,idrag,K_code
#endif
 use part, only:rhoh
 real, intent(in) :: xyzhi(4)
 real :: dustfraci,uui,pri,tsi
 real :: gradu(3),gradeps(3),gradsumeps(3),gradp(3),gradts(3),gradepsts(3)
 real :: rhoi,rhogasi,rhodusti,spsoundi,del2P,du_dot_de,si
 real :: dustfracisum,del2dustfracsum
#ifdef DUST
 integer :: iregime
#endif

 rhoi       = rhoh(xyzhi(4),massoftype(1))
 dustfraci  = dustfrac_func(xyzhi)
 dustfracisum = real(ndusttypes)*dustfraci
 rhogasi    = (1. - dustfracisum)*rhoi
 rhodusti   = dustfracisum*rhoi
 uui        = utherm(xyzhi)
 pri        = (gamma-1.)*rhogasi*uui
 spsoundi   = gamma*pri/rhogasi

 gradu(1)   = dudx(xyzhi)
 gradu(2)   = dudy(xyzhi)
 gradu(3)   = dudz(xyzhi)
 gradeps(1) = ddustevoldx(xyzhi)
 gradeps(2) = ddustevoldy(xyzhi)
 gradeps(3) = ddustevoldz(xyzhi)
 gradsumeps = gradeps*real(ndusttypes)
 du_dot_de  = dot_product(gradu,gradsumeps)
 gradp(:)   = (gamma-1.)*(rhogasi*gradu - rhoi*uui*gradsumeps)
 del2dustfracsum = real(ndusttypes)*del2dustfrac(xyzhi)
 del2P = (gamma-1.)*rhoi*((1. - dustfracisum)*del2u(xyzhi) - 2.*du_dot_de - uui*del2dustfracsum)

 tsi   = 0.
#ifdef DUST
 call get_ts(idrag,grainsizek,graindensk,rhogasi,rhodusti,spsoundi,0.,tsi,iregime)
 !
 ! grad(ts) = grad((1-eps)*eps*rho/K_code)
 !          = rho/K_code*(1-2*eps)*grad(eps)          ! note the absence of eps_k
 !
 gradts(:) = rhoi/K_code*(1. - 2.*dustfracisum)*gradsumeps(:)
#else
 gradts(:) = 0.
#endif
 !
 ! deps_k/dt  = -1/rho \nabla.(eps_k ts (grad P))     ! note the presence of eps_k
 !            = -1/rho [eps_k ts \del^2 P + grad(eps_k ts).grad P]
 !            = -1/rho [eps_k ts \del^2 P + (eps_k*grad(ts) + ts*grad(eps_k)).grad P]
 !
 gradepsts(:) = dustfraci*gradts(:) + tsi*gradeps(:)

 !ddustevol_func = -1./rhoi*(dustfraci*tsi*del2P + dot_product(gradp,gradepsts))

!------------------------------------------------
!--sqrt(rho*epsilon) method
! si = sqrt(dustfraci*rhoi)
! ddustevol_func = -0.5/si*(dustfraci*tsi*del2P + dot_product(gradp,gradepsts)) - 0.5*si*divvfunc(xyzhi)
!------------------------------------------------
!--sqrt(epsilon/1-epsilon) method (Ballabio et al. 2018)
 si = sqrt(dustfraci/(1.-dustfraci))
 ddustevol_func = -0.5*((dustfraci*tsi*del2P + dot_product(gradp,gradepsts))/(rhoi*si*(1.-dustfraci)**2.))
!------------------------------------------------
!--asin(sqrt(epsilon)) method
! si = asin(sqrt(dustfraci))
! ddustevol_func = -0.5/(rhoi*sin(si)*cos(si))*(dustfraci*tsi*del2P + dot_product(gradp,gradepsts))
!------------------------------------------------

end function ddustevol_func

real function dudtdust_func(xyzhi)
 use eos,  only:gamma
 use part, only:ndusttypes
#ifdef DUST
 use dust, only:get_ts,idrag
#endif
 use part, only:rhoh
 real, intent(in) :: xyzhi(4)
 real :: dustfraci,uui,pri,tsi
 real :: gradp(3),gradu(3),gradeps(3),gradsumeps(3)
 real :: rhoi,rhogasi,rhodusti,spsoundi
 real :: dustfracisum
#ifdef DUST
 integer :: iregime
#endif

 rhoi       = rhoh(xyzhi(4),massoftype(1))
 dustfraci  = dustfrac_func(xyzhi)
 dustfracisum = real(ndusttypes)*dustfraci
 rhogasi    = (1. - dustfracisum)*rhoi
 rhodusti   = dustfracisum*rhoi
 uui        = utherm(xyzhi)
 gradu(1)   = dudx(xyzhi)
 gradu(2)   = dudy(xyzhi)
 gradu(3)   = dudz(xyzhi)
 gradeps(1) = ddustevoldx(xyzhi)
 gradeps(2) = ddustevoldy(xyzhi)
 gradeps(3) = ddustevoldz(xyzhi)
 gradsumeps = real(ndusttypes)*gradeps
 pri        = (gamma-1.)*rhogasi*uui
 spsoundi   = gamma*pri/rhogasi
 gradp(:)   = (gamma-1.)*(rhogasi*gradu - rhoi*uui*gradsumeps)
 tsi = 0.

#ifdef DUST
 call get_ts(idrag,grainsizek,graindensk,rhogasi,rhodusti,spsoundi,0.,tsi,iregime)
 if (iregime /= 0) stop 'iregime /= 0'
#endif
 ! this is equation (13) of Price & Laibe (2015) except
 ! that the sign on the second term is wrong in that paper
 ! (it is correct in Laibe & Price 2014a,b)
 dudtdust_func = -pri/rhogasi*divvfunc(xyzhi) &
                 +dustfracisum*tsi/rhogasi*dot_product(gradp,gradu)

end function dudtdust_func

real function deltavx_func(xyzhi)
 use eos,  only:gamma
 use part, only:ndusttypes
#ifdef DUST
 use dust, only:get_ts,idrag
#endif
 use part, only:rhoh
 real, intent(in) :: xyzhi(4)
 real :: rhoi,dustfraci,rhogasi,rhodusti,uui,pri,spsoundi,tsi,gradp
 real :: dustfracisum,gradsumeps,gradu
#ifdef DUST
 integer :: iregime
#endif

 rhoi       = rhoh(xyzhi(4),massoftype(1))
 dustfraci  = dustfrac_func(xyzhi)
 dustfracisum = real(ndusttypes)*dustfraci
 rhogasi    = (1.-dustfracisum)*rhoi
 rhodusti   = dustfracisum*rhoi
 gradsumeps = real(ndusttypes)*ddustevoldx(xyzhi)
 gradu      = dudx(xyzhi)
 uui        = utherm(xyzhi)
 pri        = (gamma-1.)*rhogasi*uui
 spsoundi   = gamma*pri/rhogasi
 tsi = 0.
#ifdef DUST
 call get_ts(idrag,grainsizek,graindensk,rhogasi,rhodusti,spsoundi,0.,tsi,iregime)
#endif
 gradp = (gamma-1.)*(rhogasi*gradu - rhoi*uui*gradsumeps)
 deltavx_func = tsi*gradp/rhogasi

end function deltavx_func

subroutine rcut_checkmask(rcut,xyzh,npart,checkmask)
 use part, only:isdead_or_accreted
 real,    intent(in)  :: rcut
 real,    intent(in)  :: xyzh(:,:)
 integer, intent(in)  :: npart
 logical, intent(out) :: checkmask(:)
 real                 :: rcut2,xi,yi,zi,hi,r2
 integer              :: i,ncheck

 ncheck = 0
 rcut2 = rcut*rcut
 checkmask(:) = .false.
 do i=1,npart
    xi = xyzh(1,i)
    yi = xyzh(2,i)
    zi = xyzh(3,i)
    hi = xyzh(4,i)
    r2 = xi*xi + yi*yi + zi*zi
    if (.not.isdead_or_accreted(hi) .and. r2 < rcut2) then
       checkmask(i) = .true.
       ncheck = ncheck + 1
    endif
 enddo

end subroutine rcut_checkmask

end module testderivs<|MERGE_RESOLUTION|>--- conflicted
+++ resolved
@@ -67,12 +67,8 @@
  use part,         only:grainsize,graindens,ndustlarge,ndusttypes
 #endif
  use units,        only:set_units
-<<<<<<< HEAD
- use testutils,    only:checkval,checkvalf
+ use testutils,    only:checkval,checkvalf,update_test_scores
  use domain,       only:i_belong
-=======
- use testutils,    only:checkval,checkvalf,update_test_scores
->>>>>>> af2689fa
  integer,          intent(inout) :: ntests,npass
  character(len=*), intent(in)    :: string
  real              :: psep,time,hzero,totmass
