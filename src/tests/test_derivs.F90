--- conflicted
+++ resolved
@@ -202,15 +202,7 @@
     !
     !--calculate derivatives
     !
-<<<<<<< HEAD
-    call getused(t1)
-    call derivs(1,npart,nactive,xyzh,vxyzu,fxyzu,fext,divcurlv,divcurlB,&
-                Bevol,dBevol,dustprop,ddustprop,dustfrac,ddustevol,temperature,time,0.,dtext_dum,pxyzu,dens,metrics)
-    call getused(t2)
-    if (id==master) call printused(t1)
-=======
     call get_derivs(tused)
->>>>>>> 389a51d5
     call rcut_checkmask(rcut,xyzh,npart,checkmask)
     !
     !--check hydro quantities come out as they should do
@@ -279,14 +271,7 @@
        !
        !--check timing for one active particle
        !
-<<<<<<< HEAD
-       call getused(t1)
-       call derivs(1,npart,nactive,xyzh,vxyzu,fxyzu,fext,divcurlv,divcurlB,&
-                   Bevol,dBevol,dustprop,ddustprop,dustfrac,ddustevol,temperature,time,0.,dtext_dum,pxyzu,dens,metrics)
-       call getused(t2)
-=======
        call get_derivs(tused)
->>>>>>> 389a51d5
        if (id==master) then
           fracactive = nactive/real(npart)
           speedup = (tused)/tallactive
@@ -368,14 +353,7 @@
        alpha  = 0.753 ! an arbitrary number that is not 1 or 0.
        if (maxalpha==maxp) alphaind(1,:) = real(alpha,kind=kind(alphaind))
 
-<<<<<<< HEAD
-       call getused(t1)
-       call derivs(1,npart,nactive,xyzh,vxyzu,fxyzu,fext,divcurlv,divcurlB,&
-                Bevol,dBevol,dustprop,ddustprop,dustfrac,ddustevol,temperature,time,0.,dtext_dum,pxyzu,dens,metrics)
-       if (id==master) call printused(t1)
-=======
        call get_derivs
->>>>>>> 389a51d5
        call rcut_checkmask(rcut,xyzh,npart,checkmask)
        nfailed(:) = 0
        call checkval(np,xyzh(4,:),hzero,3.e-4,nfailed(1),'h (density)',checkmask)
@@ -461,14 +439,7 @@
     shearparam = 6.66
     bulkvisc = 0.75
 
-<<<<<<< HEAD
-    call getused(t1)
-    call derivs(1,npart,nactive,xyzh,vxyzu,fxyzu,fext,divcurlv,divcurlB,&
-                Bevol,dBevol,dustprop,ddustprop,dustfrac,ddustevol,temperature,time,0.,dtext_dum,pxyzu,dens,metrics)
-    if (id==master) call printused(t1)
-=======
     call get_derivs
->>>>>>> 389a51d5
     call rcut_checkmask(rcut,xyzh,npart,checkmask)
 
     nfailed(:) = 0
@@ -574,14 +545,7 @@
           enddo
        enddo
 
-<<<<<<< HEAD
-       call getused(t1)
-       call derivs(1,npart,nactive,xyzh,vxyzu,fxyzu,fext,divcurlv,divcurlB,&
-                   Bevol,dBevol,dustprop,ddustprop,dustfrac,ddustevol,temperature,time,0.,dtext_dum,pxyzu,dens,metrics)
-       if (id==master) call printused(t1)
-=======
        call get_derivs
->>>>>>> 389a51d5
 
        nfailed(:) = 0
        call checkval(np,xyzh(4,:),hzero,3.e-4,nfailed(1),'h (density)')
@@ -680,14 +644,7 @@
              if (maxBevol >= 4) Bevol(4,i) = 0.
           enddo
           call set_active(npart,nactive/nprocs,igas)
-<<<<<<< HEAD
-          call getused(t1)
-          call derivs(1,npart,nactive,xyzh,vxyzu,fxyzu,fext,divcurlv,divcurlB,&
-                   Bevol,dBevol,dustprop,ddustprop,dustfrac,ddustevol,temperature,time,0.,dtext_dum,pxyzu,dens,metrics)
-          if (id==master) call printused(t1)
-=======
           call get_derivs
->>>>>>> 389a51d5
           !
           !--check that various quantities come out as they should do
           !
@@ -735,14 +692,7 @@
              if (maxBevol >= 4) Bevol(4,i) = 0. ! psi=0 for this test
           enddo
           call set_active(npart,nactive,igas)
-<<<<<<< HEAD
-          call getused(t1)
-          call derivs(1,npart,nactive,xyzh,vxyzu,fxyzu,fext,divcurlv,divcurlB,&
-                   Bevol,dBevol,dustprop,ddustprop,dustfrac,ddustevol,temperature,time,0.,dtext_dum,pxyzu,dens,metrics)
-          if (id==master) call printused(t1)
-=======
           call get_derivs
->>>>>>> 389a51d5
           call rcut_checkmask(rcut,xyzh,npart,checkmask)
           !
           !--check that various quantities come out as they should do
@@ -800,14 +750,7 @@
           call set_velocity_only
           call set_magnetic_field
           call set_active(npart,nactive,igas)
-<<<<<<< HEAD
-          call getused(t1)
-          call derivs(1,npart,nactive,xyzh,vxyzu,fxyzu,fext,divcurlv,divcurlB,&
-                   Bevol,dBevol,dustprop,ddustprop,dustfrac,ddustevol,temperature,time,0.,dtext_dum,pxyzu,dens,metrics)
-          if (id==master) call printused(t1)
-=======
           call get_derivs
->>>>>>> 389a51d5
           !
           !--check that various quantities come out as they should do
           !
@@ -848,14 +791,7 @@
              if (maxBevol>=4) Bevol(4,i) = 0.
           enddo
           call set_active(npart,nactive,igas)
-<<<<<<< HEAD
-          call getused(t1)
-          call derivs(1,npart,nactive,xyzh,vxyzu,fxyzu,fext,divcurlv,divcurlB,&
-                   Bevol,dBevol,dustprop,ddustprop,dustfrac,ddustevol,temperature,time,0.,dtext_dum,pxyzu,dens,metrics)
-          if (id==master) call printused(t1)
-=======
           call get_derivs
->>>>>>> 389a51d5
           !
           !--check that various quantities come out as they should do
           !
@@ -923,15 +859,7 @@
     !
     nactive = npart
     call set_active(npart,nactive,igas)
-<<<<<<< HEAD
-    call getused(t1)
-    call derivs(1,npart,nactive,xyzh,vxyzu,fxyzu,fext,divcurlv,divcurlB,&
-                Bevol,dBevol,dustprop,ddustprop,dustfrac,ddustevol,temperature,time,0.,dtext_dum,pxyzu,dens,metrics)
-    call getused(t2)
-    if (id==master) call printused(t1)
-=======
     call get_derivs(tused)
->>>>>>> 389a51d5
     !
     !--check hydro quantities come out as they should do
     !
@@ -985,14 +913,7 @@
        if (id==master) write(*,"(/,a,i6,a)") '--> testing Hydro derivs in setup with density contrast (nactive=',nactive,') '
 
        call set_active(npart,nactive,igas)
-<<<<<<< HEAD
-       call getused(t1)
-       call derivs(1,npart,nactive,xyzh,vxyzu,fxyzu,fext,divcurlv,divcurlB,&
-                    Bevol,dBevol,dustprop,ddustprop,dustfrac,ddustevol,temperature,time,0.,dtext_dum,pxyzu,dens,metrics)
-       call getused(t2)
-=======
        call get_derivs(tused)
->>>>>>> 389a51d5
        if (id==master) then
           fracactive = nactive/real(npart)
           speedup = tused/tallactive
@@ -1058,13 +979,7 @@
     !
     nactive = npart
     call set_active(npart,nactive,igas)
-<<<<<<< HEAD
-    call derivs(1,npart,nactive,xyzh,vxyzu,fxyzu,fext,divcurlv,divcurlB,&
-                 Bevol,dBevol,dustprop,ddustprop,dustfrac,ddustevol,temperature,time,0.,dtext_dum,pxyzu,dens,metrics)
-#endif
-=======
     call get_derivs
->>>>>>> 389a51d5
     !
     !--first do the calculation with all particles active, then
     !  perform the force calculation with only a fraction of particles active
@@ -1087,12 +1002,7 @@
           call set_velocity_and_energy
           call set_magnetic_field
           call set_active(npart,nactive,igas)
-<<<<<<< HEAD
-          call derivs(1,npart,nactive,xyzh,vxyzu,fxyzu,fext,divcurlv,divcurlB,&
-                       Bevol,dBevol,dustprop,ddustprop,dustfrac,ddustevol,temperature,time,0.,dtext_dum,pxyzu,dens,metrics)
-=======
           call get_derivs
->>>>>>> 389a51d5
           if (itest==1) then
              fxyzstore(:,1:nptest) = fxyzu(:,1:nptest)
              if (mhd) then
@@ -1273,7 +1183,7 @@
 
  call getused(t1)
  call derivs(1,npart,nactive,xyzh,vxyzu,fxyzu,fext,divcurlv,divcurlB,&
-             Bevol,dBevol,dustprop,ddustprop,dustfrac,ddustevol,temperature,time,0.,dtext_dum)
+             Bevol,dBevol,dustprop,ddustprop,dustfrac,ddustevol,temperature,time,0.,dtext_dum,pxyzu,dens,metrics)
  call getused(t2)
  if (id==master) call printused(t1)
  if (present(timing)) timing = t2 - t1
