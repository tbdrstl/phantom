!--------------------------------------------------------------------------!
! The Phantom Smoothed Particle Hydrodynamics code, by Daniel Price et al. !
! Copyright (c) 2007-2020 The Authors (see AUTHORS)                        !
! See LICENCE file for usage and distribution conditions                   !
! http://phantomsph.bitbucket.io/                                          !
!--------------------------------------------------------------------------!
!+
!  MODULE: moddump
!
!  DESCRIPTION:
!  transforms dustgrowth dump into multigrain dump for mcfost usage
!
!  REFERENCES: None
!
!  OWNER: Arnaud Vericel
!
!  $Id$
!
!  RUNTIME PARAMETERS: None
!
!  DEPENDENCIES: dim, initial_params, io, part, prompting, table_utils,
!    timestep, units
!+
!--------------------------------------------------------------------------
module moddump
 implicit none

contains

subroutine modify_dump(npart,npartoftype,massoftype,xyzh,vxyzu)
 use dim,            only:use_dust,maxdusttypes,use_dustgrowth
 use part,           only:dustprop,idust,grainsize,graindens,iamtype,iphase,&
                          set_particle_type,ndusttypes,ndustlarge,&
                          delete_dead_or_accreted_particles
 use table_utils,    only:logspace
 use prompting,      only:prompt
 use units,          only:udist
 use io,             only:error
 use timestep,       only:nmax
 use initial_params, only:mdust_in
 integer, intent(inout) :: npart
 integer, intent(inout) :: npartoftype(:)
 real,    intent(inout) :: massoftype(:)
 real,    intent(inout) :: xyzh(:,:),vxyzu(:,:)
 integer                         :: i,j,itype,ndustold,ndustnew,bins_per_dex,nbinmax,nbins,iforce_smax
 real                            :: smaxtmp,smintmp,smin,smax,smax_user
 real                            :: mdustold,mdustnew,code_to_mum,tolm
 real, allocatable, dimension(:) :: grid
 logical                         :: force_smax,file_exists
 character(len=20)               :: infile  = "bin_param.txt", &
                                    outfile = "bin_distrib.dat"

 if ((.not. use_dust) .or. (.not. use_dustgrowth)) then
    print*,' DOING NOTHING: COMPILE WITH DUST=yes AND DUSTGROWTH=yes'
    stop
 endif

 !- initialise variables
 smaxtmp      = 0.
 smax_user    = 1.
 smintmp      = 1.e26
 bins_per_dex = 5
 ndustold     = 0
 ndustnew     = 0
 mdustold     = 0.
 mdustnew     = 0.
 nbinmax      = 25
 tolm         = 1.e-5
 iforce_smax  = 2
 force_smax   = .false.
 graindens    = maxval(dustprop(2,:)) !- it's actually a constant, we don't care
 code_to_mum  = udist*1.e4

 !- set nmax to zero, we just want deriv called once after moddump
 nmax         = 0

 !- check if param file exists, created by python script growthtomcfost.py
 inquire(file=infile, exist=file_exists)

 !- if not, switch to interactive method
 if (.not.file_exists) then
    call prompt('Set smax manually? (1=yes, 2=no)',iforce_smax,1,2)
    if (iforce_smax == 1) then
       force_smax = .true.
    else
       force_smax = .false.
    endif
    if (force_smax) call prompt('Enter smax in cm',smax_user,0.05)
    call prompt('Enter number of bins per dex',bins_per_dex,1)
 else
    !- file created by phantom/scripts/growthtomcfost.py module
    open (unit=420, file=infile)
    read(420,*) force_smax, smax_user, bins_per_dex
    close(unit=420)
 endif
<<<<<<< HEAD
 
 !- delete dead or accreted particles before doing anything
 call delete_dead_or_accreted_particles(npart,npartoftype)
 
=======

>>>>>>> 9295d9d7
 !- loop over particles, find min and max on non-accreted dust particles
 do i = 1,npart
    itype = iamtype(iphase(i))
    if (itype==idust) then
       if (dustprop(1,i) < smintmp) smintmp = dustprop(1,i)
       if (dustprop(1,i) > smaxtmp) smaxtmp = dustprop(1,i)
    endif
 enddo

 !- force smax if needed
 if (force_smax) then
    smax = smax_user/udist
 else
    smax = smaxtmp
 endif
 smin = smintmp

 !- set ndusttypes based on desired log size spacing
 nbins      = int((log10(smax)-log10(smin))*bins_per_dex + 1.)
 ndusttypes = min(nbins, nbinmax) !- prevent memory allocation errors
 ndustlarge = ndusttypes !- this is written to the header

 !- allocate memory for a grid of ndusttypes+1 elements
 allocate(grid(ndusttypes+1))

 !- bin sizes in ndusttypes bins
 write(*,"(a,f10.1,a,f10.1,a,i3,a)") "Binning sizes between ",smin*code_to_mum, " (µm) and ",&
                                     smax*code_to_mum," (µm) in ",ndusttypes, " bins"

 call logspace(grid(1:ndusttypes+1),smin,smax)

 !- find representative size for each bin
 do i = 1,ndusttypes
    grainsize(i) = sqrt(grid(i)*grid(i+1))
 enddo

 !- transfer particles from bin to bin depending on their size
 ndustold = npartoftype(idust)
 mdustold = massoftype(idust)*npartoftype(idust) !- initial total mass
 do i=1,npart
    itype = iamtype(iphase(i))
    if (itype==idust) then
       !- figure out which bin
       do j=1,ndusttypes
          if ((dustprop(1,i) >= grid(j)) .and. (dustprop(1,i) < grid(j+1))) then
             if (j > 1) then
                npartoftype(idust+j-1) = npartoftype(idust+j-1) + 1
                npartoftype(idust)     = npartoftype(idust) - 1
                call set_particle_type(i,idust+j-1)
             endif
          endif
          !- if smax has been forced, put larger grains inside last bin
          if ((j==ndusttypes) .and. force_smax .and. (dustprop(1,i) >= grid(j+1))) then
             npartoftype(idust+j-1) = npartoftype(idust+j-1) + 1
             npartoftype(idust)     = npartoftype(idust) - 1
             call set_particle_type(i,idust+j-1)
          endif
       enddo
    endif
 enddo

 !- set massoftype for each bin and print info
 open (unit=3693, file=outfile, status="replace")
 write(*,"(a3,a1,a10,a1,a10,a1,a10,a5,a6)") "Bin #","|","s_min","|","s","|","s_max","|==>","npart"

 do itype=idust,idust+ndusttypes-1
    write(*,"(i3,a1,f10.1,a1,f10.1,a1,f10.1,a5,i6)") itype-idust+1,"|",grid(itype-idust+1)*code_to_mum,"|", &
                                                     grainsize(itype-idust+1)*code_to_mum, &
                                                     "|",grid(itype-idust+2)*code_to_mum,"|==>",npartoftype(itype)

    if (itype > idust) massoftype(itype) = massoftype(idust)
    mdust_in(itype) = massoftype(itype)*npartoftype(itype)
    mdustnew        = mdustnew + mdust_in(itype)
    ndustnew        = ndustnew + npartoftype(itype)

    write(3693,*) itype-idust+1,grid(itype-idust+1)*code_to_mum,grainsize(itype-idust+1)*code_to_mum,&
                  grid(itype-idust+2)*code_to_mum,npartoftype(itype)
 enddo

 close(unit=3693)

 !- sanity check for total number of dust particles
 if (sum(npartoftype(idust:)) /= ndustold) then
    write(*,*) 'ERROR! npartoftype not conserved'
    write(*,*) sum(npartoftype(idust:)), " <-- new vs. old --> ",ndustold
 endif

 !- sanity check for total dust mass
 if (abs(mdustold-mdustnew)/mdustold > tolm) then
    write(*,*) 'ERROR! total dust mass not conserved'
    write(*,*) mdustnew, " <-- new vs. old --> ",mdustold
 endif

end subroutine modify_dump

end module moddump<|MERGE_RESOLUTION|>--- conflicted
+++ resolved
@@ -93,14 +93,10 @@
     read(420,*) force_smax, smax_user, bins_per_dex
     close(unit=420)
  endif
-<<<<<<< HEAD
  
  !- delete dead or accreted particles before doing anything
  call delete_dead_or_accreted_particles(npart,npartoftype)
- 
-=======
 
->>>>>>> 9295d9d7
  !- loop over particles, find min and max on non-accreted dust particles
  do i = 1,npart
     itype = iamtype(iphase(i))
