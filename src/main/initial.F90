--- conflicted
+++ resolved
@@ -135,11 +135,7 @@
 !----------------------------------------------------------------
 subroutine startrun(infile,logfile,evfile,dumpfile)
  use mpiutils,         only:reduce_mpi,waitmyturn,endmyturn,reduceall_mpi,barrier_mpi
-<<<<<<< HEAD
- use dim,              only:maxp,maxalpha,maxvxyzu,nalpha,use_dustgrowth
-=======
- use dim,              only:maxp,maxalpha,maxvxyzu,nalpha,mhd
->>>>>>> 916fa123
+ use dim,              only:maxp,maxalpha,maxvxyzu,nalpha,mhd,use_dustgrowth
  use deriv,            only:derivs
  use evwrite,          only:init_evfile,write_evfile,write_evlog
  use io,               only:idisk1,iprint,ievfile,error,iwritein,flush_warnings,&
@@ -154,14 +150,10 @@
                             maxphase,iphase,isetphase,iamtype, &
                             nptmass,xyzmh_ptmass,vxyz_ptmass,fxyz_ptmass,igas,idust,massoftype,&
                             epot_sinksink,get_ntypes,isdead_or_accreted,dustfrac,ddustfrac,&
-<<<<<<< HEAD
-                            set_boundaries_to_active,n_R,n_electronT,dustevol,rhoh,dustprop,ddustprop
-=======
-                            set_boundaries_to_active,n_R,n_electronT,dustevol,rhoh,gradh, &
+                            set_boundaries_to_active,n_R,n_electronT,dustevol,rhoh,gradh,dustprop,ddustprop,&
                             Bevol,Bxyz
  use densityforce,     only:densityiterate
  use linklist,         only:set_linklist
->>>>>>> 916fa123
 #ifdef PHOTO
  use photoevap,        only:set_photoevap_grid
 #endif
