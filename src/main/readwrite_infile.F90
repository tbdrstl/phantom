!--------------------------------------------------------------------------!
! The Phantom Smoothed Particle Hydrodynamics code, by Daniel Price et al. !
! Copyright (c) 2007-2020 The Authors (see AUTHORS)                        !
! See LICENCE file for usage and distribution conditions                   !
! http://phantomsph.bitbucket.io/                                          !
!--------------------------------------------------------------------------!
!+
!  MODULE: readwrite_infile
!
!  DESCRIPTION:
!  This module contains all routines required for
!  reading and writing of input file
!
!  REFERENCES: None
!
!  OWNER: Daniel Price
!
!  $Id$
!
!  RUNTIME PARAMETERS:
!    C_cour             -- Courant number
!    C_force            -- dt_force number
!    alpha              -- art. viscosity parameter
!    alphaB             -- art. resistivity parameter
!    alphamax           -- MAXIMUM art. viscosity parameter
!    alphau             -- art. conductivity parameter
!    avdecayconst       -- decay time constant for viscosity switches
!    beta               -- beta viscosity
!    bulkvisc           -- magnitude of bulk viscosity
!    calc_erot          -- include E_rot in the ev_file
!    dtmax              -- time between dumps
!    dtmax_dratio       -- dynamic dtmax: density ratio controlling decrease (<=0 to ignore)
!    dtmax_max          -- dynamic dtmax: maximum allowed dtmax (=dtmax if <= 0)
!    dtmax_min          -- dynamic dtmax: minimum allowed dtmax
!    dtwallmax          -- maximum wall time between dumps (hhh:mm, 000:00=ignore)
!    dumpfile           -- dump file to start from
!    hfact              -- h in units of particle spacing [h = hfact(m/rho)^(1/3)]
!    ipdv_heating       -- heating from PdV work (0=off, 1=on)
!    irealvisc          -- physical viscosity type (0=none,1=const,2=Shakura/Sunyaev)
!    iresistive_heating -- resistive heating (0=off, 1=on)
!    ishock_heating     -- shock heating (0=off, 1=on)
!    iverbose           -- verboseness of log (-1=quiet 0=default 1=allsteps 2=debug 5=max)
!    logfile            -- file to which output is directed
!    nfulldump          -- full dump every n dumps
!    nmax               -- maximum number of timesteps (0=just get derivs and stop)
!    nmaxdumps          -- stop after n full dumps (-ve=ignore)
!    nout               -- number of steps between dumps (-ve=ignore)
!    overcleanfac       -- factor to increase cleaning speed (decreases time step)
!    psidecayfac        -- div B diffusion parameter
!    ptol               -- tolerance on pmom iterations
!    rhofinal_cgs       -- maximum allowed density (cgs) (<=0 to ignore)
!    rkill              -- deactivate particles outside this radius (<0 is off)
!    shearparam         -- magnitude of shear viscosity (irealvisc=1) or alpha_SS (irealvisc=2)
!    tmax               -- end time
!    tolh               -- tolerance on h-rho iterations
!    tolv               -- tolerance on v iterations in timestepping
!    twallmax           -- maximum wall time (hhh:mm, 000:00=ignore)
!    use_mcfost         -- use the mcfost library
!    xtol               -- tolerance on xyz iterations
!
!  DEPENDENCIES: cooling, damping, dim, dust, eos, externalforces, forcing,
!    growth, infile_utils, inject, io, linklist, metric, nicil_sup,
!    options, part, photoevap, ptmass, timestep, viscosity
!+
!--------------------------------------------------------------------------
module readwrite_infile
 use timestep,  only:dtmax_dratio,dtmax_max,dtmax_min
 use options,   only:nfulldump,nmaxdumps,twallmax,iexternalforce,idamp,tolh, &
                     alpha,alphau,alphaB,beta,avdecayconst,damp,rkill, &
                     ipdv_heating,ishock_heating,iresistive_heating, &
                     icooling,psidecayfac,overcleanfac,alphamax,calc_erot,rhofinal_cgs, &
<<<<<<< HEAD
                     use_mcfost, use_Voronoi_limits_file, Voronoi_limits_file, use_mcfost_stellar_parameters,&
                     exchange_radiation_energy,limit_radiation_flux
 use timestep,  only:dtwallmax,tolv
=======
                     use_mcfost, use_Voronoi_limits_file, Voronoi_limits_file, use_mcfost_stellar_parameters
 use timestep,  only:dtwallmax,tolv,xtol,ptol
>>>>>>> eb7144a0
 use viscosity, only:irealvisc,shearparam,bulkvisc
 use part,      only:hfact
 use io,        only:iverbose
 use dim,       only:do_radiation
 implicit none
 logical :: incl_runtime2 = .false.
 character(len=80), parameter, public :: &
    modid="$Id$"

contains

!-----------------------------------------------------------------
!+
!  writes an input file
!+
!-----------------------------------------------------------------
subroutine write_infile(infile,logfile,evfile,dumpfile,iwritein,iprint)
 use timestep,        only:tmax,dtmax,nmax,nout,C_cour,C_force
 use io,              only:fatal
 use infile_utils,    only:write_inopt
#ifdef DRIVING
 use forcing,         only:write_options_forcing
#endif
 use externalforces,  only:write_options_externalforces
 use damping,         only:write_options_damping
 use linklist,        only:write_inopts_link
#ifdef DUST
 use dust,            only:write_options_dust
#ifdef DUSTGROWTH
 use growth,          only:write_options_growth
#endif
#endif
#ifdef PHOTO
 use photoevap,       only:write_options_photoevap
#endif
#ifdef INJECT_PARTICLES
 use inject,          only:write_options_inject
#endif
#ifdef NONIDEALMHD
 use nicil_sup,       only:write_options_nicil
#endif
#ifdef GR
 use metric,          only:write_options_metric
#endif
 use eos,             only:write_options_eos,ieos
 use ptmass,          only:write_options_ptmass
 use cooling,         only:write_options_cooling
 use dim,             only:maxvxyzu,maxptmass,gravity,gr
 use part,            only:h2chemistry,maxp,mhd,maxalpha,nptmass
 character(len=*), intent(in) :: infile,logfile,evfile,dumpfile
 integer,          intent(in) :: iwritein,iprint
 integer                      :: ierr
 character(len=10)            :: startdate,starttime

 if (iwritein /= iprint) then
    open(unit=iwritein,iostat=ierr,file=infile,status='replace',form='formatted')
    if (ierr /= 0) call fatal('write_infile','error creating input file, exiting...')
 endif

 if (iwritein /= iprint) then
!
! get date and time to timestamp the header
!
    call date_and_time(startdate,starttime)
    startdate = startdate(7:8)//'/'//startdate(5:6)//'/'//startdate(1:4)
    starttime = starttime(1:2)//':'//starttime(3:4)//':'//starttime(5:)
!
! write header to the file
!
    write(iwritein,"(a)") '# Runtime options file for Phantom, written '//startdate//' '//starttime
    write(iwritein,"(a)") '# Options not present assume their default values'
    write(iwritein,"(a)") '# This file is updated automatically after a full dump'
 endif

 write(iwritein,"(/,a)") '# job name'
 call write_inopt(trim(logfile),'logfile','file to which output is directed',iwritein)
 call write_inopt(trim(dumpfile),'dumpfile','dump file to start from',iwritein)

 write(iwritein,"(/,a)") '# options controlling run time and input/output'
 call write_inopt(tmax,'tmax','end time',iwritein)
 call write_inopt(dtmax,'dtmax','time between dumps',iwritein)
 call write_inopt(nmax,'nmax','maximum number of timesteps (0=just get derivs and stop)',iwritein)
 call write_inopt(nout,'nout','number of steps between dumps (-ve=ignore)',iwritein)
 call write_inopt(nmaxdumps,'nmaxdumps','stop after n full dumps (-ve=ignore)',iwritein)
 call write_inopt(real(twallmax),'twallmax','maximum wall time (hhh:mm, 000:00=ignore)',iwritein,time=.true.)
 call write_inopt(real(dtwallmax),'dtwallmax','maximum wall time between dumps (hhh:mm, 000:00=ignore)',iwritein,time=.true.)
 call write_inopt(nfulldump,'nfulldump','full dump every n dumps',iwritein)
 call write_inopt(iverbose,'iverbose','verboseness of log (-1=quiet 0=default 1=allsteps 2=debug 5=max)',iwritein)

 if (incl_runtime2 .or. rhofinal_cgs > 0.0 .or. dtmax_dratio > 1.0 .or. calc_erot) then
    write(iwritein,"(/,a)") '# options controlling run time and input/output: supplementary features'
    call write_inopt(rhofinal_cgs,'rhofinal_cgs','maximum allowed density (cgs) (<=0 to ignore)',iwritein)
    call write_inopt(dtmax_dratio,'dtmax_dratio','dynamic dtmax: density ratio controlling decrease (<=0 to ignore)',iwritein)
    call write_inopt(dtmax_max,'dtmax_max','dynamic dtmax: maximum allowed dtmax (=dtmax if <= 0)',iwritein)
    call write_inopt(dtmax_min,'dtmax_min','dynamic dtmax: minimum allowed dtmax',iwritein)
    call write_inopt(calc_erot,'calc_erot','include E_rot in the ev_file',iwritein)
 endif

 write(iwritein,"(/,a)") '# options controlling accuracy'
 call write_inopt(C_cour,'C_cour','Courant number',iwritein)
 call write_inopt(C_force,'C_force','dt_force number',iwritein)
 call write_inopt(tolv,'tolv','tolerance on v iterations in timestepping',iwritein,exp=.true.)
 call write_inopt(hfact,'hfact','h in units of particle spacing [h = hfact(m/rho)^(1/3)]',iwritein)
 call write_inopt(tolh,'tolh','tolerance on h-rho iterations',iwritein,exp=.true.)
 if (gr) then
    call write_inopt(xtol,'xtol','tolerance on xyz iterations',iwritein)
    call write_inopt(ptol,'ptol','tolerance on pmom iterations',iwritein)
 endif

 call write_inopts_link(iwritein)

 write(iwritein,"(/,a)") '# options controlling hydrodynamics, artificial dissipation'
 if (maxalpha==maxp) then
    call write_inopt(alpha,'alpha','MINIMUM art. viscosity parameter',iwritein)
    call write_inopt(alphamax,'alphamax','MAXIMUM art. viscosity parameter',iwritein)
 else
    call write_inopt(alpha,'alpha','art. viscosity parameter',iwritein)
 endif
 if (maxvxyzu >= 4) then
    call write_inopt(alphau,'alphau','art. conductivity parameter',iwritein)
 endif
 if (mhd) then
    call write_inopt(alphaB,'alphaB','art. resistivity parameter',iwritein)
    call write_inopt(psidecayfac,'psidecayfac','div B diffusion parameter',iwritein)
    call write_inopt(overcleanfac,'overcleanfac','factor to increase cleaning speed (decreases time step)',iwritein)
 endif
 call write_inopt(beta,'beta','beta viscosity',iwritein)
 call write_inopt(avdecayconst,'avdecayconst','decay time constant for viscosity switches',iwritein)

 call write_options_damping(iwritein,idamp)

 !
 ! thermodynamics
 !
 call write_options_eos(iwritein)
 if (maxvxyzu >= 4 .and. (ieos==2 .or. ieos==10 .or. ieos==15) ) then
    call write_inopt(ipdv_heating,'ipdv_heating','heating from PdV work (0=off, 1=on)',iwritein)
    call write_inopt(ishock_heating,'ishock_heating','shock heating (0=off, 1=on)',iwritein)
    if (mhd) then
       call write_inopt(iresistive_heating,'iresistive_heating','resistive heating (0=off, 1=on)',iwritein)
    endif
 endif

 if (maxvxyzu >= 4) call write_options_cooling(iwritein)

#ifdef MCFOST
 call write_inopt(use_mcfost,'use_mcfost','use the mcfost library',iwritein)
 if (use_Voronoi_limits_file) call write_inopt(Voronoi_limits_file,'Voronoi_limits_file',&
      'Limit file for the Voronoi tesselation',iwritein)
 call write_inopt(use_mcfost_stellar_parameters,'use_mcfost_stars',&
      'Fix the stellar parameters to mcfost values or update using sink mass',iwritein)
#endif

 ! only write sink options if they are used, or if self-gravity is on
 if (nptmass > 0 .or. gravity) call write_options_ptmass(iwritein)

 call write_options_externalforces(iwritein,iexternalforce)

 write(iwritein,"(/,a)") '# options controlling physical viscosity'
 call write_inopt(irealvisc,'irealvisc','physical viscosity type (0=none,1=const,2=Shakura/Sunyaev)',iwritein)
 call write_inopt(shearparam,'shearparam','magnitude of shear viscosity (irealvisc=1) or alpha_SS (irealvisc=2)',iwritein)
 call write_inopt(bulkvisc,'bulkvisc','magnitude of bulk viscosity',iwritein)

#ifdef DRIVING
 call write_options_forcing(iwritein)
#endif

#ifdef DUST
 call write_options_dust(iwritein)
#ifdef DUSTGROWTH
 call write_options_growth(iwritein)
#endif
#endif

#ifdef PHOTO
 call write_options_photoevap(iwritein)
#endif

 write(iwritein,"(/,a)") '# options for injecting/removing particles'
#ifdef INJECT_PARTICLES
 call write_options_inject(iwritein)
#endif
 call write_inopt(rkill,'rkill','deactivate particles outside this radius (<0 is off)',iwritein)

#ifdef NONIDEALMHD
 call write_options_nicil(iwritein)
#endif

<<<<<<< HEAD
 if (do_radiation) then
    write(iwritein,"(/,a)") '# options for radiation'
    call write_inopt(exchange_radiation_energy,'gas-rad_exchange',&
    'do or do not exchange energy  between gas and radiation',iwritein)
    call write_inopt(limit_radiation_flux,'flux_limiter',&
    'do or do not limit radiation  flux',iwritein)
 endif
=======
#ifdef GR
 call write_options_metric(iwritein)
#endif
>>>>>>> eb7144a0

 if (iwritein /= iprint) close(unit=iwritein)
 if (iwritein /= iprint) write(iprint,"(/,a)") ' input file '//trim(infile)//' written successfully.'

 return
end subroutine write_infile

!-----------------------------------------------------------------
!+
!  reads parameters for the run from the input file
!+
!-----------------------------------------------------------------
subroutine read_infile(infile,logfile,evfile,dumpfile)
 use dim,             only:maxvxyzu,maxptmass,gravity
 use timestep,        only:tmax,dtmax,nmax,nout,C_cour,C_force
 use eos,             only:use_entropy,read_options_eos,ieos
 use io,              only:ireadin,iwritein,iprint,warn,die,error,fatal,id,master
 use infile_utils,    only:read_next_inopt,contains_loop,write_infile_series
#ifdef DRIVING
 use forcing,         only:read_options_forcing,write_options_forcing
#endif
 use externalforces,  only:read_options_externalforces
 use linklist,        only:read_inopts_link
#ifdef DUST
 use dust,            only:read_options_dust
#ifdef DUSTGROWTH
 use growth,          only:read_options_growth
#endif
#endif
#ifdef GR
 use metric,        only:read_options_metric
#endif
#ifdef PHOTO
 use photoevap,       only:read_options_photoevap
#endif
#ifdef INJECT_PARTICLES
 use inject,          only:read_options_inject
#endif
#ifdef NONIDEALMHD
 use nicil_sup,       only:read_options_nicil
#endif
 use part,            only:mhd,nptmass
 use cooling,         only:read_options_cooling
 use ptmass,          only:read_options_ptmass
 use damping,         only:read_options_damping
 character(len=*), parameter   :: label = 'read_infile'
 character(len=*), intent(in)  :: infile
 character(len=*), intent(out) :: logfile,evfile,dumpfile
 character(len=len(infile)+4)  :: infilenew
 character(len=10) :: cline
 character(len=20) :: name
 character(len=120) :: valstring
 integer :: ierr,ireaderr,line,idot,ngot,nlinesread
 real    :: ratio
 logical :: imatch,igotallrequired,igotallturb,igotalllink,igotloops
 logical :: igotallbowen,igotallcooling,igotalldust,igotallextern,igotallinject,igotallgrowth
 logical :: igotallionise,igotallnonideal,igotalleos,igotallptmass,igotallphoto, igotalldamping
 integer, parameter :: nrequired = 1

 ireaderr = 0
 ierr     = 0
 line     = 0
 idot     = index(infile,'.in') - 1
 if (idot <= 1) idot = len_trim(infile)
 logfile    = infile(1:idot)//'01.log'
 dumpfile   = infile(1:idot)//'_00000.tmp'
 ngot            = 0
 igotallturb     = .true.
 igotalldust     = .true.
 igotallgrowth   = .true.
 igotallphoto    = .true.
 igotalllink     = .true.
 igotallextern   = .true.
 igotallinject   = .true.
 igotalleos      = .true.
 igotallcooling  = .true.
 igotalldamping  = .true.
 igotloops       = .false.
 igotallionise   = .true.
 igotallnonideal = .true.
 igotallbowen    = .true.
 igotallptmass   = .true.
 use_Voronoi_limits_file = .false.

 open(unit=ireadin,err=999,file=infile,status='old',form='formatted')
 do while (ireaderr == 0)
    call read_next_inopt(name,valstring,ireadin,ireaderr,nlinesread)
    if (contains_loop(valstring)) igotloops = .true.
    line = line + nlinesread

    !print*,'name: '//trim(name),' value: '//trim(valstring)
    select case(trim(name))
    case('logfile')
       logfile = trim(valstring(1:min(len(logfile),len(valstring))))
       idot = index(logfile,'.log') - 1
       if (idot <= 1) idot = len_trim(logfile)
       evfile  = logfile(1:idot)//'.ev'
    case('dumpfile')
       dumpfile = trim(valstring(1:min(len(dumpfile),len(valstring))))
       ngot = ngot + 1
    case('tmax')
       read(valstring,*,iostat=ierr) tmax
    case('dtmax')
       read(valstring,*,iostat=ierr) dtmax
    case('nmax')
       read(valstring,*,iostat=ierr) nmax
    case('nout')
       read(valstring,*,iostat=ierr) nout
    case('nmaxdumps')
       read(valstring,*,iostat=ierr) nmaxdumps
    case('twallmax')
       read(valstring,*,iostat=ierr) twallmax
    case('dtwallmax')
       read(valstring,*,iostat=ierr) dtwallmax
    case('iverbose')
       read(valstring,*,iostat=ierr) iverbose
    case('rhofinal_cgs')
       read(valstring,*,iostat=ierr) rhofinal_cgs
       incl_runtime2 = .true.
    case('calc_erot')
       read(valstring,*,iostat=ierr) calc_erot
       incl_runtime2 = .true.
    case('dtmax_dratio')
       read(valstring,*,iostat=ierr) dtmax_dratio
       incl_runtime2 = .true.
    case('dtmax_max')
       read(valstring,*,iostat=ierr) dtmax_max
       if (dtmax_max <= 0.0) dtmax_max = dtmax
       ! to prevent comparison errors from round-off
       ratio = dtmax_max/dtmax
       ratio = int(ratio+0.5)+0.0001
       dtmax_max = dtmax*ratio
    case('dtmax_min')
       read(valstring,*,iostat=ierr) dtmax_min
       ! to prevent comparison errors from round-off
       ratio = dtmax/dtmax_min
       ratio = int(ratio+0.5)+0.0001
       dtmax_min = dtmax/ratio
    case('C_cour')
       read(valstring,*,iostat=ierr) C_cour
    case('C_force')
       read(valstring,*,iostat=ierr) C_force
    case('tolv')
       read(valstring,*,iostat=ierr) tolv
    case('xtol')
       read(valstring,*,iostat=ierr) xtol
    case('ptol')
       read(valstring,*,iostat=ierr) ptol
    case('hfact')
       read(valstring,*,iostat=ierr) hfact
    case('tolh')
       read(valstring,*,iostat=ierr) tolh
    case('rkill')
       read(valstring,*,iostat=ierr) rkill
    case('nfulldump')
       read(valstring,*,iostat=ierr) nfulldump
    case('alpha')
       read(valstring,*,iostat=ierr) alpha
    case('alphamax')
       read(valstring,*,iostat=ierr) alphamax
    case('alphau')
       read(valstring,*,iostat=ierr) alphau
    case('alphaB')
       read(valstring,*,iostat=ierr) alphaB
    case('psidecayfac')
       read(valstring,*,iostat=ierr) psidecayfac
    case('overcleanfac')
       read(valstring,*,iostat=ierr) overcleanfac
    case('beta')
       read(valstring,*,iostat=ierr) beta
    case('avdecayconst')
       read(valstring,*,iostat=ierr) avdecayconst
    case('ipdv_heating')
       read(valstring,*,iostat=ierr) ipdv_heating
    case('ishock_heating')
       read(valstring,*,iostat=ierr) ishock_heating
    case('iresistive_heating')
       read(valstring,*,iostat=ierr) iresistive_heating
    case('irealvisc')
       read(valstring,*,iostat=ierr) irealvisc
    case('shearparam')
       read(valstring,*,iostat=ierr) shearparam
    case('bulkvisc')
       read(valstring,*,iostat=ierr) bulkvisc
#ifdef MCFOST
    case('use_mcfost')
       read(valstring,*,iostat=ierr) use_mcfost
    case('Voronoi_limits_file')
       read(valstring,*,iostat=ierr) Voronoi_limits_file
       use_Voronoi_limits_file = .true.
    case('use_mcfost_stars')
       read(valstring,*,iostat=ierr) use_mcfost_stellar_parameters
#endif
    case('gas-rad_exchange')
       read(valstring,*,iostat=ierr) exchange_radiation_energy
    case('flux_limiter')
       read(valstring,*,iostat=ierr) limit_radiation_flux
    case default
       imatch = .false.
       if (.not.imatch) call read_options_externalforces(name,valstring,imatch,igotallextern,ierr,iexternalforce)
#ifdef DRIVING
       if (.not.imatch) call read_options_forcing(name,valstring,imatch,igotallturb,ierr)
#endif
       if (.not.imatch) call read_inopts_link(name,valstring,imatch,igotalllink,ierr)
#ifdef DUST
       !--Extract if one-fluid dust is used from the fileid
       if (.not.imatch) call read_options_dust(name,valstring,imatch,igotalldust,ierr)
#ifdef DUSTGROWTH
       if (.not.imatch) call read_options_growth(name,valstring,imatch,igotallgrowth,ierr)
#endif
#endif
#ifdef GR
       if (.not.imatch) call read_options_metric(name,valstring,imatch,igotalldust,ierr)
#endif
#ifdef PHOTO
       if (.not.imatch) call read_options_photoevap(name,valstring,imatch,igotallphoto,ierr)
#endif
#ifdef INJECT_PARTICLES
       if (.not.imatch) call read_options_inject(name,valstring,imatch,igotallinject,ierr)
#endif
#ifdef NONIDEALMHD
       if (.not.imatch) call read_options_nicil(name,valstring,imatch,igotallnonideal,ierr)
#endif
       if (.not.imatch) call read_options_eos(name,valstring,imatch,igotalleos,ierr)
       if (.not.imatch) call read_options_cooling(name,valstring,imatch,igotallcooling,ierr)
       if (.not.imatch) call read_options_damping(name,valstring,imatch,igotalldamping,ierr,idamp)
       if (maxptmass > 0) then
          if (.not.imatch) call read_options_ptmass(name,valstring,imatch,igotallptmass,ierr)
          !
          ! read whatever sink options are present, but make them not compulsory
          ! if there are no sinks used and there is no self-gravity
          !
          if (nptmass==0 .and. .not.gravity) igotallptmass = .true.
       endif

       if (len_trim(name) /= 0 .and. .not.imatch) then
          call warn('read_infile','unknown variable '//trim(adjustl(name))// &
                     ' in input file, value = '//trim(adjustl(valstring)))
       endif
    end select
    if (ierr /= 0 .and. len_trim(name) /= 0) &
       call fatal('read_infile','error extracting '//trim(adjustl(name))//' from input file')
 enddo
 close(unit=ireadin)

 igotallrequired = (ngot  >=  nrequired) .and. igotalllink .and. igotallbowen .and. igotalldust &
                   .and. igotalleos .and. igotallcooling .and. igotallextern .and. igotallturb &
                   .and. igotallptmass .and. igotallinject .and. igotallionise .and. igotallnonideal &
                   .and. igotallphoto .and. igotallgrowth .and. igotalldamping

 if (ierr /= 0 .or. ireaderr > 0 .or. .not.igotallrequired) then
    ierr = 1
    if (id==master) then
       if (igotallrequired) then
          write(cline,"(i10)") line
          call error('read_infile','error reading '//trim(infile)//' at line '//trim(adjustl(cline)))
          infilenew = trim(infile)//'.new'
       else
          call error('read_infile','input file '//trim(infile)//' is incomplete for current compilation')
          if (.not.igotalleos) write(*,*) 'missing equation of state options'
          if (.not.igotallcooling) write(*,*) 'missing cooling options'
          if (.not.igotalldamping) write(*,*) 'missing damping options'
          if (.not.igotalllink) write(*,*) 'missing link options'
          if (.not.igotallbowen) write(*,*) 'missing Bowen dust options'
          if (.not.igotalldust) write(*,*) 'missing dust options'
          if (.not.igotallgrowth) write(*,*) 'missing growth options'
          if (.not.igotallphoto) write(*,*) 'missing photoevaporation options'
          if (.not.igotallextern) write(*,*) 'missing external force options'
          if (.not.igotallinject) write(*,*) 'missing inject-particle options'
          if (.not.igotallionise) write(*,*) 'missing ionisation options'
          if (.not.igotallnonideal) write(*,*) 'missing non-ideal MHD options'
          if (.not.igotallturb) write(*,*) 'missing turbulence-driving options'
          if (.not.igotallptmass) write(*,*) 'missing sink particle options'
          infilenew = trim(infile)
       endif
       write(*,"(a)") ' REWRITING '//trim(infilenew)//' with all current and available options...'
       call write_infile(infilenew,logfile,evfile,dumpfile,iwritein,iprint)

       if (trim(infilenew) /= trim(infile)) then
          write(*,"(/,a)") ' useful commands to cut and paste:'
          write(*,*) ' diff '//trim(infilenew)//' '//trim(infile)
          write(*,*) ' mv '//trim(infilenew)//' '//trim(infile)
       else
          write(*,"(/,a)") ' (try again using revised input file)'
       endif
    endif
    call die
 elseif (igotloops) then
    if (id==master) then
       write(iprint,"(1x,a)") 'loops detected in input file:'
       call write_infile_series(ireadin,iwritein,infile,line,ierr)
       if (ierr /= 0) call fatal(label,'error writing input file series')
    endif
    call die
 endif
!
!--check options for possible errors
!
 if (id==master) then
    if (dtmax > tmax) call warn(label,'no output dtmax > tmax',1)
    if (nout > nmax)  call warn(label,'no output nout > nmax',1)
    if (nout==0)     call fatal(label,'nout = 0')
    if (C_cour <= 0.)  call fatal(label,'Courant number < 0')
    if (C_cour > 1.)  call fatal(label,'ridiculously big courant number!!')
    if (C_force <= 0.) call fatal(label,'bad choice for force timestep control')
    if (tolv <= 0.)    call fatal(label,'silly choice for tolv (< 0)')
    if (tolv > 1.e-1) call warn(label,'dangerously large tolerance on v iterations')
    if (xtol <= 0.)    call fatal(label,'silly choice for xtol (< 0)')
    if (xtol > 1.e-1) call warn(label,'dangerously large tolerance on xyz iterations')
    if (ptol <= 0.)    call fatal(label,'silly choice for ptol (< 0)')
    if (ptol > 1.e-1) call warn(label,'dangerously large tolerance on pmom iterations')
    if (nfulldump==0 .or. nfulldump > 10000) call fatal(label,'nfulldump = 0')
    if (nfulldump >= 50) call warn(label,'no full dumps for a long time...',1)
    if (twallmax < 0.)  call fatal(label,'invalid twallmax (use 000:00 to ignore)')
    if (dtwallmax < 0.) call fatal(label,'invalid dtwallmax (use 000:00 to ignore)')
    if (hfact < 1. .or. hfact > 5.) &
                         call warn(label,'ridiculous choice of hfact',4)
    if (tolh > 1.e-3)   call warn(label,'tolh is quite large!',2)
    if (tolh < epsilon(tolh)) call fatal(label,'tolh too small to ever converge')
    !if (damp < 0.)     call fatal(label,'damping < 0')
    !if (damp > 1.)     call warn(label,'damping ridiculously big')
    if (alpha < 0.)    call fatal(label,'stupid choice of alpha')
    if (alphau < 0.)   call fatal(label,'stupid choice of alphau')
    if (alphau > tiny(alphau) .and. use_entropy) &
                        call fatal(label,'cannot use thermal conductivity if evolving entropy')
    if (alpha > 10.)   call warn(label,'very large alpha, need to change timestep',2)
    if (alphau > 10.)  call warn(label,'very large alphau, check timestep',3)
    if (alphamax < tiny(alphamax)) call warn(label,'alphamax = 0 means no shock viscosity',2)
    if (alphamax < 1.) call warn(label,'alphamax < 1 is dangerous if there are shocks: don''t publish crap',2)
    if (alphamax < 0. .or. alphamax > 100.) call fatal(label,'stupid value for alphamax (generally 0.0-1.0)')
    if (mhd) then
       if (alphaB < 0.)   call warn(label,'stupid choice of alphaB',4)
       if (alphaB > 10.)  call warn(label,'very large alphaB, check timestep',3)
       if (alphaB < 1.)   call warn(label,'alphaB < 1 is not recommended, please don''t publish rubbish',2)
       if (psidecayfac < 0.) call fatal(label,'stupid value for psidecayfac')
       if (psidecayfac > 2.) call warn(label,'psidecayfac set outside recommended range (0.1-2.0)')
       if (overcleanfac < 1.0) call warn(label,'overcleanfac less than 1')
    endif
    if (beta < 0.)     call fatal(label,'beta < 0')
    if (beta > 4.)     call warn(label,'very high beta viscosity set')
#ifndef MCFOST
    if (maxvxyzu >= 4 .and. (ieos /= 2 .and. ieos /= 4 .and. ieos /= 10 .and. ieos /=11 .and. ieos /= 15 .and. ieos /= 16)) &
       call fatal(label,'only ieos=2 makes sense if storing thermal energy')
#endif
    if (irealvisc < 0 .or. irealvisc > 12)  call fatal(label,'invalid setting for physical viscosity')
    if (shearparam < 0.)                     call fatal(label,'stupid value for shear parameter (< 0)')
    if (irealvisc==2 .and. shearparam > 1) call error(label,'alpha > 1 for shakura-sunyaev viscosity')
    if (iverbose > 99 .or. iverbose < -9)   call fatal(label,'invalid verboseness setting (two digits only)')
    if (icooling > 0 .and. ieos /= 2) call fatal(label,'cooling requires adiabatic eos (ieos=2)')
    if (icooling > 0 .and. (ipdv_heating <= 0 .or. ishock_heating <= 0)) &
       call fatal(label,'cooling requires shock and work contributions')
 endif
 return

999 continue
 if (id == master) then
    call error('Phantom','input file '//trim(infile)//' not found')
    if (adjustl(infile(1:1)) /= ' ') then
       write(*,*) ' creating one with default options...'
       infilenew = trim(infile)
       call write_infile(infilenew,logfile,evfile,dumpfile,iwritein,iprint)
    endif
 endif
 call die

end subroutine read_infile

end module readwrite_infile<|MERGE_RESOLUTION|>--- conflicted
+++ resolved
@@ -69,14 +69,9 @@
                      alpha,alphau,alphaB,beta,avdecayconst,damp,rkill, &
                      ipdv_heating,ishock_heating,iresistive_heating, &
                      icooling,psidecayfac,overcleanfac,alphamax,calc_erot,rhofinal_cgs, &
-<<<<<<< HEAD
                      use_mcfost, use_Voronoi_limits_file, Voronoi_limits_file, use_mcfost_stellar_parameters,&
                      exchange_radiation_energy,limit_radiation_flux
- use timestep,  only:dtwallmax,tolv
-=======
-                     use_mcfost, use_Voronoi_limits_file, Voronoi_limits_file, use_mcfost_stellar_parameters
  use timestep,  only:dtwallmax,tolv,xtol,ptol
->>>>>>> eb7144a0
  use viscosity, only:irealvisc,shearparam,bulkvisc
  use part,      only:hfact
  use io,        only:iverbose
@@ -265,7 +260,6 @@
  call write_options_nicil(iwritein)
 #endif
 
-<<<<<<< HEAD
  if (do_radiation) then
     write(iwritein,"(/,a)") '# options for radiation'
     call write_inopt(exchange_radiation_energy,'gas-rad_exchange',&
@@ -273,11 +267,9 @@
     call write_inopt(limit_radiation_flux,'flux_limiter',&
     'do or do not limit radiation  flux',iwritein)
  endif
-=======
 #ifdef GR
  call write_options_metric(iwritein)
 #endif
->>>>>>> eb7144a0
 
  if (iwritein /= iprint) close(unit=iwritein)
  if (iwritein /= iprint) write(iprint,"(/,a)") ' input file '//trim(infile)//' written successfully.'
