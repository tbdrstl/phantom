!--------------------------------------------------------------------------!
! The Phantom Smoothed Particle Hydrodynamics code, by Daniel Price et al. !
! Copyright (c) 2007-2019 The Authors (see AUTHORS)                        !
! See LICENCE file for usage and distribution conditions                   !
! http://phantomsph.bitbucket.io/                                          !
!--------------------------------------------------------------------------!
!+
!  MODULE: deriv
!
!  DESCRIPTION:
!  this module is a wrapper for the main derivative evaluation
!
!  REFERENCES: None
!
!  OWNER: Daniel Price
!
!  $Id$
!
!  RUNTIME PARAMETERS: None
!
!  DEPENDENCIES: densityforce, dim, externalforces, forces, forcing,
!    growth, io, linklist, mpiutils, part, photoevap, ptmass, timestep,
!    timing
!+
!--------------------------------------------------------------------------
module deriv
 implicit none
 character(len=80), parameter, public :: &  ! module version
    modid="$Id$"

 public :: derivs
 real, private :: stressmax

 private

contains

!-------------------------------------------------------------
!+
!  calculates derivatives of all particle quantities
!  (wrapper for call to density and rates, calls neighbours etc first)
!+
!-------------------------------------------------------------
subroutine derivs(icall,npart,nactive,xyzh,vxyzu,fxyzu,fext,divcurlv,divcurlB,Bevol,dBevol,dustprop,ddustprop,&
                  dustfrac,ddustevol,temperature,time,dt,dtnew,pxyzu,dens,metrics)
 use dim,            only:maxvxyzu
 use io,             only:iprint,fatal
 use linklist,       only:set_linklist
 use densityforce,   only:densityiterate
 use timestep,       only:dtcourant,dtforce,dtmax
 use ptmass,         only:ipart_rhomax
 use externalforces, only:externalforce
#ifdef DRIVING
 use forcing,        only:forceit
#endif
#ifdef PHOTO
 use photoevap,      only:find_ionfront,photo_ionize
 use part,           only:massoftype
#endif
#ifdef DUSTGROWTH
 use growth,         only:get_growth_rate
<<<<<<< HEAD
#endif
 use part,           only:mhd,gradh,alphaind,igas
 use timing,         only:get_timings
 use forces,         only:force
 use derivutils,     only:do_timing
#ifdef GR
 use cons2prim,      only:cons2primall
=======
 use part,           only:St,csound
>>>>>>> 2e4a60ac
#endif
 integer,      intent(in)    :: icall
 integer,      intent(inout) :: npart
 integer,      intent(in)    :: nactive
 real,         intent(inout) :: xyzh(:,:)
 real,         intent(inout) :: vxyzu(:,:)
 real,         intent(inout) :: fxyzu(:,:)
 real,         intent(in)    :: fext(:,:)
 real(kind=4), intent(out)   :: divcurlv(:,:)
 real(kind=4), intent(out)   :: divcurlB(:,:)
 real,         intent(in)    :: Bevol(:,:)
 real,         intent(out)   :: dBevol(:,:)
 real,         intent(in)    :: dustfrac(:,:)
 real,         intent(inout) :: dustprop(:,:)
 real,         intent(out)   :: ddustevol(:,:),ddustprop(:,:)
 real,         intent(inout) :: temperature(:)
 real,         intent(in)    :: time,dt
 real,         intent(out)   :: dtnew
 real,         intent(inout) :: pxyzu(:,:), dens(:)
 real,         intent(in)    :: metrics(:,:,:,:)
 real(kind=4)       :: t1,tcpu1,tlast,tcpulast

 t1 = 0.
 tcpu1 = 0.
 call get_timings(t1,tcpu1)
 tlast = t1
 tcpulast = tcpu1
!
!--check for errors in input options
!
 if (icall < 0 .or. icall > 2) call fatal('deriv','invalid icall on input')
!
! icall is a flag to say whether or not positions have changed
! since the last call to derivs.
!
! icall = 1 is the "standard" call to derivs: calculates all derivatives
! icall = 2 does not remake the link list and does not recalculate density
!           (ie. only re-evaluates the SPH force term using updated values
!            of the input variables)
!
! call link list to find neighbours
!
 if (icall==1 .or. icall==0) call set_linklist(npart,nactive,xyzh,vxyzu)

 call do_timing('link',tlast,tcpulast,start=.true.)

#ifdef PHOTO
 !
 ! update location of particles on grid and calculate the location of the ionization front
 !
 call find_ionfront(time,npart,xyzh,massoftype(igas))
 !
 ! update the temperatures of the particles depending on whether ionized or not
 !
 call photo_ionize(vxyzu,npart)
#endif
!
! calculate density by direct summation
!
 if (icall==1) then
    call densityiterate(1,npart,nactive,xyzh,vxyzu,divcurlv,divcurlB,Bevol,&
                        stressmax,fxyzu,fext,alphaind,gradh)
    call do_timing('dens',tlast,tcpulast)
 endif

#ifdef GR
 call cons2primall(npart,xyzh,metrics,pxyzu,vxyzu,dens)
#endif

!
! compute forces
!
#ifdef DRIVING
 ! forced turbulence -- call driving routine
 call forceit(time,npart,xyzh,vxyzu,fxyzu)
 call do_timing('driving',tlast,tcpulast)
#endif

 stressmax = 0.
 call force(icall,npart,xyzh,vxyzu,fxyzu,divcurlv,divcurlB,Bevol,dBevol,dustprop,ddustprop,&
            dustfrac,ddustevol,ipart_rhomax,dt,stressmax,temperature,dens,metrics)
 call do_timing('force',tlast,tcpulast)
#ifdef DUSTGROWTH
 !
 ! compute growth rate of dust particles with respect to their positions
 !
 call get_growth_rate(npart,xyzh,vxyzu,csound,St,dustprop,ddustprop(1,:))!--we only get ds/dt (i.e 1st dimension of ddustprop)
#endif
!
! set new timestep from Courant/forces condition
!
 dtnew = min(dtforce,dtcourant,dtmax)

 call do_timing('total',t1,tcpu1,lunit=iprint)

 return

end subroutine derivs

end module deriv<|MERGE_RESOLUTION|>--- conflicted
+++ resolved
@@ -59,7 +59,7 @@
 #endif
 #ifdef DUSTGROWTH
  use growth,         only:get_growth_rate
-<<<<<<< HEAD
+ use part,           only:St,csound
 #endif
  use part,           only:mhd,gradh,alphaind,igas
  use timing,         only:get_timings
@@ -67,9 +67,6 @@
  use derivutils,     only:do_timing
 #ifdef GR
  use cons2prim,      only:cons2primall
-=======
- use part,           only:St,csound
->>>>>>> 2e4a60ac
 #endif
  integer,      intent(in)    :: icall
  integer,      intent(inout) :: npart
